--- conflicted
+++ resolved
@@ -32,75 +32,6 @@
 
 auth_sam_reply_OBJ_FILES = $(addprefix auth/, auth_sam_reply.o)
 
-<<<<<<< HEAD
-#######################
-# Start MODULE auth_sam
-[MODULE::auth_sam_module]
-# gensec_krb5 and gensec_gssapi depend on it
-INIT_FUNCTION = auth_sam_init
-SUBSYSTEM = service_auth
-PRIVATE_DEPENDENCIES = \
-		SAMDB auth_sam
-# End MODULE auth_sam
-#######################
-
-auth_sam_module_OBJ_FILES = $(addprefix auth/, auth_sam.o)
-
-#######################
-# Start MODULE auth_anonymous
-[MODULE::auth_anonymous]
-INIT_FUNCTION = auth_anonymous_init
-SUBSYSTEM = service_auth
-# End MODULE auth_anonymous
-#######################
-
-auth_anonymous_OBJ_FILES = $(addprefix auth/, auth_anonymous.o)
-
-#######################
-# Start MODULE auth_winbind
-[MODULE::auth_winbind]
-INIT_FUNCTION = auth_winbind_init
-SUBSYSTEM = service_auth
-PRIVATE_DEPENDENCIES = NDR_WINBIND MESSAGING LIBWINBIND-CLIENT
-# End MODULE auth_winbind
-#######################
-
-auth_winbind_OBJ_FILES = $(addprefix auth/, auth_winbind.o)
-
-#######################
-# Start MODULE auth_developer
-[MODULE::auth_developer]
-INIT_FUNCTION = auth_developer_init
-SUBSYSTEM = service_auth
-# End MODULE auth_developer
-#######################
-
-auth_developer_OBJ_FILES = $(addprefix auth/, auth_developer.o)
-
-[MODULE::auth_unix]
-INIT_FUNCTION = auth_unix_init
-SUBSYSTEM = service_auth
-PRIVATE_DEPENDENCIES = CRYPT PAM PAM_ERRORS NSS_WRAPPER
-
-auth_unix_OBJ_FILES = $(addprefix auth/, auth_unix.o)
-
-[SUBSYSTEM::PAM_ERRORS]
-PRIVATE_PROTO_HEADER = pam_errors.h
-
-PAM_ERRORS_OBJ_FILES = $(addprefix auth/, pam_errors.o)
-
-[MODULE::auth]
-INIT_FUNCTION = server_service_auth_init
-SUBSYSTEM = smbd
-PRIVATE_PROTO_HEADER = auth_proto.h
-PRIVATE_DEPENDENCIES = LIBSAMBA-UTIL LIBSECURITY SAMDB CREDENTIALS 
-
-auth_OBJ_FILES = $(addprefix auth/, auth.o auth_util.o auth_simple.o)
-
-# PUBLIC_HEADERS += auth/auth.h
-
-=======
->>>>>>> a90971ea
 [PYTHON::swig_auth]
 PUBLIC_DEPENDENCIES = auth_system_session
 PRIVATE_DEPENDENCIES = SAMDB 
