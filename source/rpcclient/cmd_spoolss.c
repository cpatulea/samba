/*
   Unix SMB/CIFS implementation.
   RPC pipe client

   Copyright (C) Gerald Carter                2001-2005
   Copyright (C) Tim Potter                        2000
   Copyright (C) Andrew Tridgell              1992-1999
   Copyright (C) Luke Kenneth Casson Leighton 1996-1999
 
   This program is free software; you can redistribute it and/or modify
   it under the terms of the GNU General Public License as published by
   the Free Software Foundation; either version 2 of the License, or
   (at your option) any later version.
   
   This program is distributed in the hope that it will be useful,
   but WITHOUT ANY WARRANTY; without even the implied warranty of
   MERCHANTABILITY or FITNESS FOR A PARTICULAR PURPOSE.  See the
   GNU General Public License for more details.
   
   You should have received a copy of the GNU General Public License
   along with this program; if not, write to the Free Software
   Foundation, Inc., 675 Mass Ave, Cambridge, MA 02139, USA.
*/

#include "includes.h"
#include "rpcclient.h"

struct table_node {
	const char 	*long_archi;
	const char 	*short_archi;
	int	version;
};
 
/* The version int is used by getdrivers.  Note that
   all architecture strings that support mutliple
   versions must be grouped together since enumdrivers
   uses this property to prevent issuing multiple 
   enumdriver calls for the same arch */


static const struct table_node archi_table[]= {

	{"Windows 4.0",          "WIN40",	0 },
	{"Windows NT x86",       "W32X86",	2 },
	{"Windows NT x86",       "W32X86",	3 },
	{"Windows NT R4000",     "W32MIPS",	2 },
	{"Windows NT Alpha_AXP", "W32ALPHA",	2 },
	{"Windows NT PowerPC",   "W32PPC",	2 },
	{"Windows IA64",         "IA64",        3 },
	{"Windows x64",          "x64",         3 },
	{NULL,                   "",		-1 }
};

/**
 * @file
 *
 * rpcclient module for SPOOLSS rpc pipe.
 *
 * This generally just parses and checks command lines, and then calls
 * a cli_spoolss function.
 **/

/****************************************************************************
 function to do the mapping between the long architecture name and
 the short one.
****************************************************************************/

static const char *cmd_spoolss_get_short_archi(const char *long_archi)
{
        int i=-1;

        DEBUG(107,("Getting architecture dependant directory\n"));
        do {
                i++;
        } while ( (archi_table[i].long_archi!=NULL ) &&
                  StrCaseCmp(long_archi, archi_table[i].long_archi) );

        if (archi_table[i].long_archi==NULL) {
                DEBUGADD(10,("Unknown architecture [%s] !\n", long_archi));
                return NULL;
        }

	/* this might be client code - but shouldn't this be an fstrcpy etc? */


        DEBUGADD(108,("index: [%d]\n", i));
        DEBUGADD(108,("long architecture: [%s]\n", archi_table[i].long_archi));
        DEBUGADD(108,("short architecture: [%s]\n", archi_table[i].short_archi));

	return archi_table[i].short_archi;
}

/****************************************************************************
****************************************************************************/

<<<<<<< HEAD
static WERROR cmd_spoolss_open_printer_ex(struct cli_state *cli, 
=======
static WERROR cmd_spoolss_open_printer_ex(struct rpc_pipe_client *cli, 
>>>>>>> 9fc825ba
                                            TALLOC_CTX *mem_ctx,
                                            int argc, const char **argv)
{
	WERROR 	        werror;
	fstring		printername;
	fstring		servername, user;
	POLICY_HND	hnd;
	
	if (argc != 2) {
		printf("Usage: %s <printername>\n", argv[0]);
		return WERR_OK;
	}
	
	if (!cli)
            return WERR_GENERAL_FAILURE;

	slprintf(servername, sizeof(servername)-1, "\\\\%s", cli->cli->desthost);
	strupper_m(servername);
	fstrcpy(user, cli->user_name);
	fstrcpy(printername, argv[1]);

	/* Open the printer handle */

	werror = rpccli_spoolss_open_printer_ex(cli, mem_ctx, printername, 
					     "", PRINTER_ALL_ACCESS, 
					     servername, user, &hnd);

	if (W_ERROR_IS_OK(werror)) {
		printf("Printer %s opened successfully\n", printername);
		werror = rpccli_spoolss_close_printer(cli, mem_ctx, &hnd);

		if (!W_ERROR_IS_OK(werror)) {
			printf("Error closing printer handle! (%s)\n", 
				get_dos_error_msg(werror));
		}
	}

	return werror;
}


/****************************************************************************
****************************************************************************/

static void display_print_info_0(PRINTER_INFO_0 *i0)
{
	fstring name = "";
	fstring servername = "";

	if (!i0)
		return;

	rpcstr_pull(name, i0->printername.buffer, sizeof(name), -1, STR_TERMINATE);

	rpcstr_pull(servername, i0->servername.buffer, sizeof(servername), -1,STR_TERMINATE);
  
	printf("\tprintername:[%s]\n", name);
	printf("\tservername:[%s]\n", servername);
	printf("\tcjobs:[0x%x]\n", i0->cjobs);
	printf("\ttotal_jobs:[0x%x]\n", i0->total_jobs);
	
	printf("\t:date: [%d]-[%d]-[%d] (%d)\n", i0->year, i0->month, 
	       i0->day, i0->dayofweek);
	printf("\t:time: [%d]-[%d]-[%d]-[%d]\n", i0->hour, i0->minute, 
	       i0->second, i0->milliseconds);
	
	printf("\tglobal_counter:[0x%x]\n", i0->global_counter);
	printf("\ttotal_pages:[0x%x]\n", i0->total_pages);
	
	printf("\tmajorversion:[0x%x]\n", i0->major_version);
	printf("\tbuildversion:[0x%x]\n", i0->build_version);
	
	printf("\tunknown7:[0x%x]\n", i0->unknown7);
	printf("\tunknown8:[0x%x]\n", i0->unknown8);
	printf("\tunknown9:[0x%x]\n", i0->unknown9);
	printf("\tsession_counter:[0x%x]\n", i0->session_counter);
	printf("\tunknown11:[0x%x]\n", i0->unknown11);
	printf("\tprinter_errors:[0x%x]\n", i0->printer_errors);
	printf("\tunknown13:[0x%x]\n", i0->unknown13);
	printf("\tunknown14:[0x%x]\n", i0->unknown14);
	printf("\tunknown15:[0x%x]\n", i0->unknown15);
	printf("\tunknown16:[0x%x]\n", i0->unknown16);
	printf("\tchange_id:[0x%x]\n", i0->change_id);
	printf("\tunknown18:[0x%x]\n", i0->unknown18);
	printf("\tstatus:[0x%x]\n", i0->status);
	printf("\tunknown20:[0x%x]\n", i0->unknown20);
	printf("\tc_setprinter:[0x%x]\n", i0->c_setprinter);
	printf("\tunknown22:[0x%x]\n", i0->unknown22);
	printf("\tunknown23:[0x%x]\n", i0->unknown23);
	printf("\tunknown24:[0x%x]\n", i0->unknown24);
	printf("\tunknown25:[0x%x]\n", i0->unknown25);
	printf("\tunknown26:[0x%x]\n", i0->unknown26);
	printf("\tunknown27:[0x%x]\n", i0->unknown27);
	printf("\tunknown28:[0x%x]\n", i0->unknown28);
	printf("\tunknown29:[0x%x]\n", i0->unknown29);

	printf("\n");
}

/****************************************************************************
****************************************************************************/

static void display_print_info_1(PRINTER_INFO_1 *i1)
{
	fstring desc = "";
	fstring name = "";
	fstring comm = "";

	rpcstr_pull(desc, i1->description.buffer, sizeof(desc), -1,
		    STR_TERMINATE);

	rpcstr_pull(name, i1->name.buffer, sizeof(name), -1, STR_TERMINATE);
	rpcstr_pull(comm, i1->comment.buffer, sizeof(comm), -1, STR_TERMINATE);

	printf("\tflags:[0x%x]\n", i1->flags);
	printf("\tname:[%s]\n", name);
	printf("\tdescription:[%s]\n", desc);
	printf("\tcomment:[%s]\n", comm);

	printf("\n");
}

/****************************************************************************
****************************************************************************/

static void display_print_info_2(PRINTER_INFO_2 *i2)
{
	fstring servername = "";
	fstring printername = "";
	fstring sharename = "";
	fstring portname = "";
	fstring drivername = "";
	fstring comment = "";
	fstring location = "";
	fstring sepfile = "";
	fstring printprocessor = "";
	fstring datatype = "";
	fstring parameters = "";
	
	rpcstr_pull(servername, i2->servername.buffer,sizeof(servername), -1, STR_TERMINATE);
	rpcstr_pull(printername, i2->printername.buffer,sizeof(printername), -1, STR_TERMINATE);
	rpcstr_pull(sharename, i2->sharename.buffer,sizeof(sharename), -1, STR_TERMINATE);
	rpcstr_pull(portname, i2->portname.buffer,sizeof(portname), -1, STR_TERMINATE);
	rpcstr_pull(drivername, i2->drivername.buffer,sizeof(drivername), -1, STR_TERMINATE);
	rpcstr_pull(comment, i2->comment.buffer,sizeof(comment), -1, STR_TERMINATE);
	rpcstr_pull(location, i2->location.buffer,sizeof(location), -1, STR_TERMINATE);
	rpcstr_pull(sepfile, i2->sepfile.buffer,sizeof(sepfile), -1, STR_TERMINATE);
	rpcstr_pull(printprocessor, i2->printprocessor.buffer,sizeof(printprocessor), -1, STR_TERMINATE);
	rpcstr_pull(datatype, i2->datatype.buffer,sizeof(datatype), -1, STR_TERMINATE);
	rpcstr_pull(parameters, i2->parameters.buffer,sizeof(parameters), -1, STR_TERMINATE);

	printf("\tservername:[%s]\n", servername);
	printf("\tprintername:[%s]\n", printername);
	printf("\tsharename:[%s]\n", sharename);
	printf("\tportname:[%s]\n", portname);
	printf("\tdrivername:[%s]\n", drivername);
	printf("\tcomment:[%s]\n", comment);
	printf("\tlocation:[%s]\n", location);
	printf("\tsepfile:[%s]\n", sepfile);
	printf("\tprintprocessor:[%s]\n", printprocessor);
	printf("\tdatatype:[%s]\n", datatype);
	printf("\tparameters:[%s]\n", parameters);
	printf("\tattributes:[0x%x]\n", i2->attributes);
	printf("\tpriority:[0x%x]\n", i2->priority);
	printf("\tdefaultpriority:[0x%x]\n", i2->defaultpriority);
	printf("\tstarttime:[0x%x]\n", i2->starttime);
	printf("\tuntiltime:[0x%x]\n", i2->untiltime);
	printf("\tstatus:[0x%x]\n", i2->status);
	printf("\tcjobs:[0x%x]\n", i2->cjobs);
	printf("\taverageppm:[0x%x]\n", i2->averageppm);

	if (i2->secdesc) 
		display_sec_desc(i2->secdesc);

	printf("\n");
}

/****************************************************************************
****************************************************************************/

static void display_print_info_3(PRINTER_INFO_3 *i3)
{
	printf("\tflags:[0x%x]\n", i3->flags);

	display_sec_desc(i3->secdesc);

	printf("\n");
}

/****************************************************************************
****************************************************************************/

static void display_print_info_7(PRINTER_INFO_7 *i7)
{
	fstring guid = "";
	rpcstr_pull(guid, i7->guid.buffer,sizeof(guid), -1, STR_TERMINATE);
	printf("\tguid:[%s]\n", guid);
	printf("\taction:[0x%x]\n", i7->action);
}


/****************************************************************************
****************************************************************************/

static WERROR cmd_spoolss_enum_printers(struct rpc_pipe_client *cli, 
                                          TALLOC_CTX *mem_ctx,
                                          int argc, const char **argv)
{
	WERROR                  result;
	uint32			info_level = 1;
	PRINTER_INFO_CTR	ctr;
	uint32			i = 0, num_printers;
	fstring name;

	if (argc > 3) 
	{
		printf("Usage: %s [level] [name]\n", argv[0]);
		return WERR_OK;
	}

	if (argc >= 2)
		info_level = atoi(argv[1]);

	if (argc == 3)
		fstrcpy(name, argv[2]);
	else {
		slprintf(name, sizeof(name)-1, "\\\\%s", cli->cli->desthost);
		strupper_m(name);
	}

	ZERO_STRUCT(ctr);

<<<<<<< HEAD
	result = cli_spoolss_enum_printers(cli, mem_ctx, name, PRINTER_ENUM_LOCAL, 
=======
	result = rpccli_spoolss_enum_printers(cli, mem_ctx, name, PRINTER_ENUM_LOCAL, 
>>>>>>> 9fc825ba
		info_level, &num_printers, &ctr);

	if (W_ERROR_IS_OK(result)) {

		if (!num_printers) {
			printf ("No printers returned.\n");
			goto done;
		}
	
		for (i = 0; i < num_printers; i++) {
			switch(info_level) {
			case 0:
				display_print_info_0(&ctr.printers_0[i]);
				break;
			case 1:
				display_print_info_1(&ctr.printers_1[i]);
				break;
			case 2:
				display_print_info_2(&ctr.printers_2[i]);
				break;
			case 3:
				display_print_info_3(&ctr.printers_3[i]);
				break;
			default:
				printf("unknown info level %d\n", info_level);
				goto done;
			}
		}
	}
	done:

	return result;
}

/****************************************************************************
****************************************************************************/

static void display_port_info_1(PORT_INFO_1 *i1)
{
	fstring buffer;
	
	rpcstr_pull(buffer, i1->port_name.buffer, sizeof(buffer), -1, STR_TERMINATE);
	printf("\tPort Name:\t[%s]\n", buffer);
}

/****************************************************************************
****************************************************************************/

static void display_port_info_2(PORT_INFO_2 *i2)
{
	fstring buffer;
	
	rpcstr_pull(buffer, i2->port_name.buffer, sizeof(buffer), -1, STR_TERMINATE);
	printf("\tPort Name:\t[%s]\n", buffer);
	rpcstr_pull(buffer, i2->monitor_name.buffer, sizeof(buffer), -1, STR_TERMINATE);

	printf("\tMonitor Name:\t[%s]\n", buffer);
	rpcstr_pull(buffer, i2->description.buffer, sizeof(buffer), -1, STR_TERMINATE);

	printf("\tDescription:\t[%s]\n", buffer);
	printf("\tPort Type:\t" );
	if ( i2->port_type ) {
		int comma = 0; /* hack */
		printf( "[" );
		if ( i2->port_type & PORT_TYPE_READ ) {
			printf( "Read" );
			comma = 1;
		}
		if ( i2->port_type & PORT_TYPE_WRITE ) {
			printf( "%sWrite", comma ? ", " : "" );
			comma = 1;
		}
		/* These two have slightly different interpretations
		 on 95/98/ME but I'm disregarding that for now */
		if ( i2->port_type & PORT_TYPE_REDIRECTED ) {
			printf( "%sRedirected", comma ? ", " : "" );
			comma = 1;
		}
		if ( i2->port_type & PORT_TYPE_NET_ATTACHED ) {
			printf( "%sNet-Attached", comma ? ", " : "" );
		}
		printf( "]\n" );
	} else {
		printf( "[Unset]\n" );
	}
	printf("\tReserved:\t[%d]\n", i2->reserved);
	printf("\n");
}

/****************************************************************************
****************************************************************************/

static WERROR cmd_spoolss_enum_ports(struct rpc_pipe_client *cli, 
				       TALLOC_CTX *mem_ctx, int argc, 
				       const char **argv)
{
	WERROR         		result;
	uint32                  info_level = 1;
	PORT_INFO_CTR 		ctr;
	uint32 			returned;
	
	if (argc > 2) {
		printf("Usage: %s [level]\n", argv[0]);
		return WERR_OK;
	}
	
	if (argc == 2)
		info_level = atoi(argv[1]);

	/* Enumerate ports */

	ZERO_STRUCT(ctr);

<<<<<<< HEAD
	result = cli_spoolss_enum_ports(cli, mem_ctx, info_level, &returned, &ctr);
=======
	result = rpccli_spoolss_enum_ports(cli, mem_ctx, info_level, &returned, &ctr);
>>>>>>> 9fc825ba

	if (W_ERROR_IS_OK(result)) {
		int i;

		for (i = 0; i < returned; i++) {
			switch (info_level) {
			case 1:
				display_port_info_1(&ctr.port.info_1[i]);
				break;
			case 2:
				display_port_info_2(&ctr.port.info_2[i]);
				break;
			default:
				printf("unknown info level %d\n", info_level);
				break;
			}
		}
	}
	
	return result;
}

/****************************************************************************
****************************************************************************/

<<<<<<< HEAD
static WERROR cmd_spoolss_setprinter(struct cli_state *cli,
=======
static WERROR cmd_spoolss_setprinter(struct rpc_pipe_client *cli,
>>>>>>> 9fc825ba
                                       TALLOC_CTX *mem_ctx,
                                       int argc, const char **argv)
{
	POLICY_HND 	pol;
	WERROR		result;
	uint32 		info_level = 2;
	BOOL 		opened_hnd = False;
	PRINTER_INFO_CTR ctr;
	fstring 	printername,
			servername,
			user,
			comment;

	if (argc == 1 || argc > 3) {
		printf("Usage: %s printername comment\n", argv[0]);

		return WERR_OK;
	}

	/* Open a printer handle */
	if (argc == 3) {
		fstrcpy(comment, argv[2]);
	}

	slprintf(servername, sizeof(servername)-1, "\\\\%s", cli->cli->desthost);
	strupper_m(servername);
	slprintf(printername, sizeof(servername)-1, "%s\\%s", servername, argv[1]);
	fstrcpy(user, cli->user_name);

	/* get a printer handle */
	result = rpccli_spoolss_open_printer_ex(cli, mem_ctx, printername, "", 
				PRINTER_ALL_ACCESS, servername,
				user, &pol);
				
	if (!W_ERROR_IS_OK(result))
		goto done;

	opened_hnd = True;

	/* Get printer info */
<<<<<<< HEAD
        result = cli_spoolss_getprinter(cli, mem_ctx, &pol, info_level, &ctr);
=======
        result = rpccli_spoolss_getprinter(cli, mem_ctx, &pol, info_level, &ctr);
>>>>>>> 9fc825ba

        if (!W_ERROR_IS_OK(result))
                goto done;


	/* Modify the comment. */
	init_unistr(&ctr.printers_2->comment, comment);
	ctr.printers_2->devmode = NULL;
	ctr.printers_2->secdesc = NULL;

	result = rpccli_spoolss_setprinter(cli, mem_ctx, &pol, info_level, &ctr, 0);
	if (W_ERROR_IS_OK(result))
		printf("Success in setting comment.\n");

 done:
	if (opened_hnd)
		rpccli_spoolss_close_printer(cli, mem_ctx, &pol);

	return result;
}

/****************************************************************************
****************************************************************************/

<<<<<<< HEAD
static WERROR cmd_spoolss_setprintername(struct cli_state *cli,
=======
static WERROR cmd_spoolss_setprintername(struct rpc_pipe_client *cli,
>>>>>>> 9fc825ba
                                       TALLOC_CTX *mem_ctx,
                                       int argc, const char **argv)
{
	POLICY_HND 	pol;
	WERROR		result;
	uint32 		info_level = 2;
	BOOL 		opened_hnd = False;
	PRINTER_INFO_CTR ctr;
	fstring 	printername,
			servername,
			user,
			new_printername;

	if (argc == 1 || argc > 3) {
		printf("Usage: %s printername new_printername\n", argv[0]);

		return WERR_OK;
	}

	/* Open a printer handle */
	if (argc == 3) {
		fstrcpy(new_printername, argv[2]);
	}

	slprintf(servername, sizeof(servername)-1, "\\\\%s", cli->cli->desthost);
	strupper_m(servername);
	slprintf(printername, sizeof(printername)-1, "%s\\%s", servername, argv[1]);
	fstrcpy(user, cli->user_name);

	/* get a printer handle */
	result = rpccli_spoolss_open_printer_ex(cli, mem_ctx, printername, "", 
				PRINTER_ALL_ACCESS, servername,
				user, &pol);
				
	if (!W_ERROR_IS_OK(result))
		goto done;

	opened_hnd = True;

	/* Get printer info */
<<<<<<< HEAD
        result = cli_spoolss_getprinter(cli, mem_ctx, &pol, info_level, &ctr);
=======
        result = rpccli_spoolss_getprinter(cli, mem_ctx, &pol, info_level, &ctr);
>>>>>>> 9fc825ba

        if (!W_ERROR_IS_OK(result))
                goto done;

	/* Modify the printername. */
	init_unistr(&ctr.printers_2->printername, new_printername);
	ctr.printers_2->devmode = NULL;
	ctr.printers_2->secdesc = NULL;

	result = rpccli_spoolss_setprinter(cli, mem_ctx, &pol, info_level, &ctr, 0);
	if (W_ERROR_IS_OK(result))
		printf("Success in setting printername.\n");

 done:
	if (opened_hnd)
		rpccli_spoolss_close_printer(cli, mem_ctx, &pol);

	return result;
}

/****************************************************************************
****************************************************************************/

<<<<<<< HEAD
static WERROR cmd_spoolss_getprinter(struct cli_state *cli,
=======
static WERROR cmd_spoolss_getprinter(struct rpc_pipe_client *cli,
>>>>>>> 9fc825ba
                                       TALLOC_CTX *mem_ctx,
                                       int argc, const char **argv)
{
	POLICY_HND 	pol;
	WERROR          result;
	uint32 		info_level = 1;
	BOOL 		opened_hnd = False;
	PRINTER_INFO_CTR ctr;
	fstring 	printername,
			servername,
			user;

	if (argc == 1 || argc > 3) {
		printf("Usage: %s <printername> [level]\n", argv[0]);
		return WERR_OK;
	}

	/* Open a printer handle */
	if (argc == 3) {
		info_level = atoi(argv[2]);
	}

	slprintf(servername, sizeof(servername)-1, "\\\\%s", cli->cli->desthost);
	strupper_m(servername);
	slprintf(printername, sizeof(printername)-1, "%s\\%s", servername, argv[1]);
	fstrcpy(user, cli->user_name);
	
	/* get a printer handle */

	result = rpccli_spoolss_open_printer_ex(cli, mem_ctx, printername, 
					     "", MAXIMUM_ALLOWED_ACCESS, 
					     servername, user, &pol);

	if (!W_ERROR_IS_OK(result))
		goto done;
 
	opened_hnd = True;

	/* Get printer info */

<<<<<<< HEAD
	result = cli_spoolss_getprinter(cli, mem_ctx, &pol, info_level, &ctr);
=======
	result = rpccli_spoolss_getprinter(cli, mem_ctx, &pol, info_level, &ctr);
>>>>>>> 9fc825ba

	if (!W_ERROR_IS_OK(result))
		goto done;

	/* Display printer info */

	switch (info_level) {
	case 0: 
		display_print_info_0(ctr.printers_0);
		break;
	case 1:
		display_print_info_1(ctr.printers_1);
		break;
	case 2:
		display_print_info_2(ctr.printers_2);
		break;
	case 3:
		display_print_info_3(ctr.printers_3);
		break;
	case 7:
		display_print_info_7(ctr.printers_7);
		break;
	default:
		printf("unknown info level %d\n", info_level);
		break;
	}

 done: 
	if (opened_hnd) 
		rpccli_spoolss_close_printer(cli, mem_ctx, &pol);

	return result;
}

/****************************************************************************
****************************************************************************/

static void display_reg_value(REGISTRY_VALUE value)
{
	pstring text;

	switch(value.type) {
	case REG_DWORD:
		printf("%s: REG_DWORD: 0x%08x\n", value.valuename, 
		       *((uint32 *) value.data_p));
		break;
	case REG_SZ:
		rpcstr_pull(text, value.data_p, sizeof(text), value.size,
			    STR_TERMINATE);
		printf("%s: REG_SZ: %s\n", value.valuename, text);
		break;
	case REG_BINARY: {
		char *hex = hex_encode(NULL, value.data_p, value.size);
		size_t i, len;
		printf("%s: REG_BINARY:", value.valuename);
		len = strlen(hex);
		for (i=0; i<len; i++) {
			if (hex[i] == '\0') {
				break;
			}
			if (i%40 == 0) {
				putchar('\n');
			}
			putchar(hex[i]);
		}
		talloc_free(hex);
		putchar('\n');
		break;
	}
	case REG_MULTI_SZ: {
		uint16 *curstr = (uint16 *) value.data_p;
		uint8 *start = value.data_p;
		printf("%s: REG_MULTI_SZ:\n", value.valuename);
		while (((uint8 *) curstr < start + value.size)) {
			rpcstr_pull(text, curstr, sizeof(text), -1, 
				    STR_TERMINATE);
			printf("  %s\n", *text != 0 ? text : "NULL");
			curstr += strlen(text) + 1;
		}
	}
	break;
	default:
		printf("%s: unknown type %d\n", value.valuename, value.type);
	}
	
}

/****************************************************************************
****************************************************************************/

<<<<<<< HEAD
static WERROR cmd_spoolss_getprinterdata(struct cli_state *cli,
=======
static WERROR cmd_spoolss_getprinterdata(struct rpc_pipe_client *cli,
>>>>>>> 9fc825ba
					   TALLOC_CTX *mem_ctx,
					   int argc, const char **argv)
{
	POLICY_HND 	pol;
	WERROR          result;
	BOOL 		opened_hnd = False;
	fstring 	printername,
			servername,
			user;
	const char *valuename;
	REGISTRY_VALUE value;

	if (argc != 3) {
		printf("Usage: %s <printername> <valuename>\n", argv[0]);
		printf("<printername> of . queries print server\n");
		return WERR_OK;
	}
	valuename = argv[2];

	/* Open a printer handle */

	slprintf(servername, sizeof(servername)-1, "\\\\%s", cli->cli->desthost);
	strupper_m(servername);
	if (strncmp(argv[1], ".", sizeof(".")) == 0)
		fstrcpy(printername, servername);
	else
		slprintf(printername, sizeof(servername)-1, "%s\\%s", 
			  servername, argv[1]);
	fstrcpy(user, cli->user_name);
	
	/* get a printer handle */

	result = rpccli_spoolss_open_printer_ex(cli, mem_ctx, printername, 
					     "", MAXIMUM_ALLOWED_ACCESS, 
					     servername, user, &pol);

	if (!W_ERROR_IS_OK(result))
		goto done;
 
	opened_hnd = True;

	/* Get printer info */

<<<<<<< HEAD
	result = cli_spoolss_getprinterdata(cli, mem_ctx, &pol, valuename, &value);
=======
	result = rpccli_spoolss_getprinterdata(cli, mem_ctx, &pol, valuename, &value);
>>>>>>> 9fc825ba

	if (!W_ERROR_IS_OK(result))
		goto done;

	/* Display printer data */

	fstrcpy(value.valuename, valuename);
	display_reg_value(value);
	

 done: 
	if (opened_hnd) 
		rpccli_spoolss_close_printer(cli, mem_ctx, &pol);

	return result;
}

/****************************************************************************
****************************************************************************/

<<<<<<< HEAD
static WERROR cmd_spoolss_getprinterdataex(struct cli_state *cli,
=======
static WERROR cmd_spoolss_getprinterdataex(struct rpc_pipe_client *cli,
>>>>>>> 9fc825ba
					     TALLOC_CTX *mem_ctx,
					     int argc, const char **argv)
{
	POLICY_HND 	pol;
	WERROR          result;
	BOOL 		opened_hnd = False;
	fstring 	printername,
			servername,
			user;
	const char *valuename, *keyname;
	REGISTRY_VALUE value;

	if (argc != 4) {
		printf("Usage: %s <printername> <keyname> <valuename>\n", 
		       argv[0]);
		printf("<printername> of . queries print server\n");
		return WERR_OK;
	}
	valuename = argv[3];
	keyname = argv[2];

	/* Open a printer handle */

	slprintf(servername, sizeof(servername)-1, "\\\\%s", cli->cli->desthost);
	strupper_m(servername);
	if (strncmp(argv[1], ".", sizeof(".")) == 0)
		fstrcpy(printername, servername);
	else
		slprintf(printername, sizeof(printername)-1, "%s\\%s", 
			  servername, argv[1]);
	fstrcpy(user, cli->user_name);
	
	/* get a printer handle */

	result = rpccli_spoolss_open_printer_ex(cli, mem_ctx, printername, 
					     "", MAXIMUM_ALLOWED_ACCESS, 
					     servername, user, &pol);

	if (!W_ERROR_IS_OK(result))
		goto done;
 
	opened_hnd = True;

	/* Get printer info */

<<<<<<< HEAD
	result = cli_spoolss_getprinterdataex(cli, mem_ctx, &pol, keyname, 
=======
	result = rpccli_spoolss_getprinterdataex(cli, mem_ctx, &pol, keyname, 
>>>>>>> 9fc825ba
		valuename, &value);

	if (!W_ERROR_IS_OK(result))
		goto done;

	/* Display printer data */

	fstrcpy(value.valuename, valuename);
	display_reg_value(value);
	

 done: 
	if (opened_hnd) 
		rpccli_spoolss_close_printer(cli, mem_ctx, &pol);

	return result;
}

/****************************************************************************
****************************************************************************/

static void display_print_driver_1(DRIVER_INFO_1 *i1)
{
	fstring name;
	if (i1 == NULL)
		return;

	rpcstr_pull(name, i1->name.buffer, sizeof(name), -1, STR_TERMINATE);

	printf ("Printer Driver Info 1:\n");
	printf ("\tDriver Name: [%s]\n\n", name);
	
	return;
}

/****************************************************************************
****************************************************************************/

static void display_print_driver_2(DRIVER_INFO_2 *i1)
{
	fstring name;
	fstring architecture;
	fstring driverpath;
	fstring datafile;
	fstring configfile;
	if (i1 == NULL)
		return;

	rpcstr_pull(name, i1->name.buffer, sizeof(name), -1, STR_TERMINATE);
	rpcstr_pull(architecture, i1->architecture.buffer, sizeof(architecture), -1, STR_TERMINATE);
	rpcstr_pull(driverpath, i1->driverpath.buffer, sizeof(driverpath), -1, STR_TERMINATE);
	rpcstr_pull(datafile, i1->datafile.buffer, sizeof(datafile), -1, STR_TERMINATE);
	rpcstr_pull(configfile, i1->configfile.buffer, sizeof(configfile), -1, STR_TERMINATE);

	printf ("Printer Driver Info 2:\n");
	printf ("\tVersion: [%x]\n", i1->version);
	printf ("\tDriver Name: [%s]\n", name);
	printf ("\tArchitecture: [%s]\n", architecture);
	printf ("\tDriver Path: [%s]\n", driverpath);
	printf ("\tDatafile: [%s]\n", datafile);
	printf ("\tConfigfile: [%s]\n\n", configfile);

	return;
}

/****************************************************************************
****************************************************************************/

static void display_print_driver_3(DRIVER_INFO_3 *i1)
{
	fstring name = "";
	fstring architecture = "";
	fstring driverpath = "";
	fstring datafile = "";
	fstring configfile = "";
	fstring helpfile = "";
	fstring dependentfiles = "";
	fstring monitorname = "";
	fstring defaultdatatype = "";
	
	int length=0;
	BOOL valid = True;
	
	if (i1 == NULL)
		return;

	rpcstr_pull(name, i1->name.buffer, sizeof(name), -1, STR_TERMINATE);
	rpcstr_pull(architecture, i1->architecture.buffer, sizeof(architecture), -1, STR_TERMINATE);
	rpcstr_pull(driverpath, i1->driverpath.buffer, sizeof(driverpath), -1, STR_TERMINATE);
	rpcstr_pull(datafile, i1->datafile.buffer, sizeof(datafile), -1, STR_TERMINATE);
	rpcstr_pull(configfile, i1->configfile.buffer, sizeof(configfile), -1, STR_TERMINATE);
	rpcstr_pull(helpfile, i1->helpfile.buffer, sizeof(helpfile), -1, STR_TERMINATE);
	rpcstr_pull(monitorname, i1->monitorname.buffer, sizeof(monitorname), -1, STR_TERMINATE);
	rpcstr_pull(defaultdatatype, i1->defaultdatatype.buffer, sizeof(defaultdatatype), -1, STR_TERMINATE);

	printf ("Printer Driver Info 3:\n");
	printf ("\tVersion: [%x]\n", i1->version);
	printf ("\tDriver Name: [%s]\n",name);
	printf ("\tArchitecture: [%s]\n", architecture);
	printf ("\tDriver Path: [%s]\n", driverpath);
	printf ("\tDatafile: [%s]\n", datafile);
	printf ("\tConfigfile: [%s]\n", configfile);
	printf ("\tHelpfile: [%s]\n\n", helpfile);

	while (valid)
	{
		rpcstr_pull(dependentfiles, i1->dependentfiles+length, sizeof(dependentfiles), -1, STR_TERMINATE);
		
		length+=strlen(dependentfiles)+1;
		
		if (strlen(dependentfiles) > 0)
		{
			printf ("\tDependentfiles: [%s]\n", dependentfiles);
		}
		else
		{
			valid = False;
		}
	}
	
	printf ("\n");

	printf ("\tMonitorname: [%s]\n", monitorname);
	printf ("\tDefaultdatatype: [%s]\n\n", defaultdatatype);

	return;	
}

/****************************************************************************
****************************************************************************/

<<<<<<< HEAD
static WERROR cmd_spoolss_getdriver(struct cli_state *cli, 
=======
static WERROR cmd_spoolss_getdriver(struct rpc_pipe_client *cli, 
>>>>>>> 9fc825ba
                                      TALLOC_CTX *mem_ctx,
                                      int argc, const char **argv)
{
	POLICY_HND 	pol;
	WERROR          werror;
	uint32		info_level = 3;
	BOOL 		opened_hnd = False;
	PRINTER_DRIVER_CTR 	ctr;
	fstring 	printername, 
			servername, 
			user;
	uint32		i;
	BOOL		success = False;

	if ((argc == 1) || (argc > 3)) 
	{
		printf("Usage: %s <printername> [level]\n", argv[0]);
		return WERR_OK;
	}

	/* get the arguments need to open the printer handle */
	slprintf(servername, sizeof(servername)-1, "\\\\%s", cli->cli->desthost);
	strupper_m(servername);
	fstrcpy(user, cli->user_name);
	slprintf(printername, sizeof(servername)-1, "%s\\%s", servername, argv[1]);
	if (argc == 3)
		info_level = atoi(argv[2]);

	/* Open a printer handle */

	werror = rpccli_spoolss_open_printer_ex(cli, mem_ctx, printername, "", 
					     PRINTER_ACCESS_USE,
					     servername, user, &pol);

	if (!W_ERROR_IS_OK(werror)) {
		printf("Error opening printer handle for %s!\n", printername);
		return werror;
	}

	opened_hnd = True;

	/* loop through and print driver info level for each architecture */

	for (i=0; archi_table[i].long_archi!=NULL; i++) {

<<<<<<< HEAD
		werror = cli_spoolss_getprinterdriver( cli, mem_ctx, &pol, info_level, 
=======
		werror = rpccli_spoolss_getprinterdriver( cli, mem_ctx, &pol, info_level, 
>>>>>>> 9fc825ba
			archi_table[i].long_archi, archi_table[i].version,
			&ctr);

		if (!W_ERROR_IS_OK(werror))
			continue;
		
		/* need at least one success */
		
		success = True;
			
		printf ("\n[%s]\n", archi_table[i].long_archi);

		switch (info_level) {
		case 1:
			display_print_driver_1 (ctr.info1);
			break;
		case 2:
			display_print_driver_2 (ctr.info2);
			break;
		case 3:
			display_print_driver_3 (ctr.info3);
			break;
		default:
			printf("unknown info level %d\n", info_level);
			break;
		}
	}
	
	/* Cleanup */

	if (opened_hnd)
		rpccli_spoolss_close_printer (cli, mem_ctx, &pol);
	
	if ( success )
		werror = WERR_OK;
		
	return werror;
}

/****************************************************************************
****************************************************************************/

<<<<<<< HEAD
static WERROR cmd_spoolss_enum_drivers(struct cli_state *cli, 
=======
static WERROR cmd_spoolss_enum_drivers(struct rpc_pipe_client *cli, 
>>>>>>> 9fc825ba
                                         TALLOC_CTX *mem_ctx,
                                         int argc, const char **argv)
{
	WERROR werror;
	uint32          info_level = 1;
	PRINTER_DRIVER_CTR 	ctr;
	uint32		i, j,
			returned;

	if (argc > 2) 
	{
		printf("Usage: enumdrivers [level]\n");
		return WERR_OK;
	}

	if (argc == 2)
		info_level = atoi(argv[1]);


	/* loop through and print driver info level for each architecture */
	for (i=0; archi_table[i].long_archi!=NULL; i++) 
	{
		/* check to see if we already asked for this architecture string */

		if ( i>0 && strequal(archi_table[i].long_archi, archi_table[i-1].long_archi) )
			continue;

<<<<<<< HEAD
		werror = cli_spoolss_enumprinterdrivers(
=======
		werror = rpccli_spoolss_enumprinterdrivers(
>>>>>>> 9fc825ba
			cli, mem_ctx, info_level, 
			archi_table[i].long_archi, &returned, &ctr);

		if (W_ERROR_V(werror) == W_ERROR_V(WERR_INVALID_ENVIRONMENT)) {
			printf ("Server does not support environment [%s]\n", 
				archi_table[i].long_archi);
			werror = WERR_OK;
			continue;
		}

		if (returned == 0)
			continue;
			
		if (!W_ERROR_IS_OK(werror)) {
			printf ("Error getting driver for environment [%s] - %d\n",
				archi_table[i].long_archi, W_ERROR_V(werror));
			continue;
		}
		
		printf ("\n[%s]\n", archi_table[i].long_archi);
		switch (info_level) 
		{
			
		case 1:
			for (j=0; j < returned; j++) {
				display_print_driver_1 (&(ctr.info1[j]));
			}
			break;
		case 2:
			for (j=0; j < returned; j++) {
				display_print_driver_2 (&(ctr.info2[j]));
			}
			break;
		case 3:
			for (j=0; j < returned; j++) {
				display_print_driver_3 (&(ctr.info3[j]));
			}
			break;
		default:
			printf("unknown info level %d\n", info_level);
			break;
		}
	}
	
	return werror;
}

/****************************************************************************
****************************************************************************/

static void display_printdriverdir_1(DRIVER_DIRECTORY_1 *i1)
{
        fstring name;
        if (i1 == NULL)
                return;
 
	rpcstr_pull(name, i1->name.buffer, sizeof(name), -1, STR_TERMINATE);
 
	printf ("\tDirectory Name:[%s]\n", name);
}

/****************************************************************************
****************************************************************************/

<<<<<<< HEAD
static WERROR cmd_spoolss_getdriverdir(struct cli_state *cli, 
=======
static WERROR cmd_spoolss_getdriverdir(struct rpc_pipe_client *cli, 
>>>>>>> 9fc825ba
                                         TALLOC_CTX *mem_ctx,
                                         int argc, const char **argv)
{
	WERROR result;
	fstring			env;
	DRIVER_DIRECTORY_CTR	ctr;

	if (argc > 2) {
		printf("Usage: %s [environment]\n", argv[0]);
		return WERR_OK;
	}

	/* Get the arguments need to open the printer handle */

	if (argc == 2)
		fstrcpy (env, argv[1]);
	else
		fstrcpy (env, "Windows NT x86");

	/* Get the directory.  Only use Info level 1 */

<<<<<<< HEAD
	result = cli_spoolss_getprinterdriverdir(cli, mem_ctx, 1, env, &ctr);
=======
	result = rpccli_spoolss_getprinterdriverdir(cli, mem_ctx, 1, env, &ctr);
>>>>>>> 9fc825ba

	if (W_ERROR_IS_OK(result))
		display_printdriverdir_1(ctr.info1);

	return result;
}

/****************************************************************************
****************************************************************************/

void set_drv_info_3_env (DRIVER_INFO_3 *info, const char *arch)
{

	int i;
	
	for (i=0; archi_table[i].long_archi != NULL; i++) 
	{
		if (strcmp(arch, archi_table[i].short_archi) == 0)
		{
			info->version = archi_table[i].version;
			init_unistr (&info->architecture, archi_table[i].long_archi);
			break;
		}
	}
	
	if (archi_table[i].long_archi == NULL)
	{
		DEBUG(0, ("set_drv_info_3_env: Unknown arch [%s]\n", arch));
	}
	
	return;
}


/**************************************************************************
 wrapper for strtok to get the next parameter from a delimited list.
 Needed to handle the empty parameter string denoted by "NULL"
 *************************************************************************/
 
static char* get_driver_3_param (char* str, const char* delim, UNISTR* dest)
{
	char	*ptr;

	/* get the next token */
	ptr = strtok(str, delim);

	/* a string of 'NULL' is used to represent an empty
	   parameter because two consecutive delimiters
	   will not return an empty string.  See man strtok(3)
	   for details */
	if (ptr && (StrCaseCmp(ptr, "NULL") == 0))
		ptr = NULL;

	if (dest != NULL)
		init_unistr(dest, ptr);	

	return ptr;
}

/********************************************************************************
 fill in the members of a DRIVER_INFO_3 struct using a character 
 string in the form of
 	 <Long Printer Name>:<Driver File Name>:<Data File Name>:\
	     <Config File Name>:<Help File Name>:<Language Monitor Name>:\
	     <Default Data Type>:<Comma Separated list of Files> 
 *******************************************************************************/
static BOOL init_drv_info_3_members ( TALLOC_CTX *mem_ctx, DRIVER_INFO_3 *info, 
                                      char *args )
{
	char	*str, *str2;
	uint32	len, i;
	
	/* fill in the UNISTR fields */
	str = get_driver_3_param (args, ":", &info->name);
	str = get_driver_3_param (NULL, ":", &info->driverpath);
	str = get_driver_3_param (NULL, ":", &info->datafile);
	str = get_driver_3_param (NULL, ":", &info->configfile);
	str = get_driver_3_param (NULL, ":", &info->helpfile);
	str = get_driver_3_param (NULL, ":", &info->monitorname);
	str = get_driver_3_param (NULL, ":", &info->defaultdatatype);

	/* <Comma Separated List of Dependent Files> */
	str2 = get_driver_3_param (NULL, ":", NULL); /* save the beginning of the string */
	str = str2;			

	/* begin to strip out each filename */
	str = strtok(str, ",");		
	len = 0;
	while (str != NULL)
	{
		/* keep a cumlative count of the str lengths */
		len += strlen(str)+1;
		str = strtok(NULL, ",");
	}

	/* allocate the space; add one extra slot for a terminating NULL.
	   Each filename is NULL terminated and the end contains a double
	   NULL */
	if ((info->dependentfiles=TALLOC_ARRAY(mem_ctx, uint16, len+1)) == NULL)
	{
		DEBUG(0,("init_drv_info_3_members: Unable to malloc memory for dependenfiles\n"));
		return False;
	}
	for (i=0; i<len; i++)
	{
		SSVAL(&info->dependentfiles[i], 0, str2[i]);
	}
	info->dependentfiles[len] = '\0';

	return True;
}


/****************************************************************************
****************************************************************************/

<<<<<<< HEAD
static WERROR cmd_spoolss_addprinterdriver(struct cli_state *cli, 
=======
static WERROR cmd_spoolss_addprinterdriver(struct rpc_pipe_client *cli, 
>>>>>>> 9fc825ba
                                             TALLOC_CTX *mem_ctx,
                                             int argc, const char **argv)
{
	WERROR result;
	uint32                  level = 3;
	PRINTER_DRIVER_CTR	ctr;
	DRIVER_INFO_3		info3;
	const char		*arch;
	fstring			driver_name;
	char 			*driver_args;

	/* parse the command arguements */
	if (argc != 3 && argc != 4)
	{
		printf ("Usage: %s <Environment> \\\n", argv[0]);
		printf ("\t<Long Printer Name>:<Driver File Name>:<Data File Name>:\\\n");
    		printf ("\t<Config File Name>:<Help File Name>:<Language Monitor Name>:\\\n");
	    	printf ("\t<Default Data Type>:<Comma Separated list of Files> \\\n");
		printf ("\t[version]\n");

            return WERR_OK;
        }
		
	/* Fill in the DRIVER_INFO_3 struct */
	ZERO_STRUCT(info3);
	if (!(arch = cmd_spoolss_get_short_archi(argv[1])))
	{
		printf ("Error Unknown architechture [%s]\n", argv[1]);
		return WERR_INVALID_PARAM;
	}
	else
		set_drv_info_3_env(&info3, arch);

	driver_args = talloc_strdup( mem_ctx, argv[2] );
	if (!init_drv_info_3_members(mem_ctx, &info3, driver_args ))
	{
		printf ("Error Invalid parameter list - %s.\n", argv[2]);
		return WERR_INVALID_PARAM;
	}

	/* if printer driver version specified, override the default version
	 * used by the architecture.  This allows installation of Windows
	 * 2000 (version 3) printer drivers. */
	if (argc == 4)
	{
		info3.version = atoi(argv[3]);
	}


	ctr.info3 = &info3;
	result = rpccli_spoolss_addprinterdriver (cli, mem_ctx, level, &ctr);

	if (W_ERROR_IS_OK(result)) {
		rpcstr_pull(driver_name, info3.name.buffer, 
			    sizeof(driver_name), -1, STR_TERMINATE);
		printf ("Printer Driver %s successfully installed.\n",
			driver_name);
	}

	return result;
}


/****************************************************************************
****************************************************************************/

<<<<<<< HEAD
static WERROR cmd_spoolss_addprinterex(struct cli_state *cli, 
=======
static WERROR cmd_spoolss_addprinterex(struct rpc_pipe_client *cli, 
>>>>>>> 9fc825ba
                                         TALLOC_CTX *mem_ctx,
                                         int argc, const char **argv)
{
	WERROR result;
	uint32			level = 2;
	PRINTER_INFO_CTR	ctr;
	PRINTER_INFO_2		info2;
	fstring			servername;
	
	/* parse the command arguements */
	if (argc != 5)
	{
		printf ("Usage: %s <name> <shared name> <driver> <port>\n", argv[0]);
		return WERR_OK;
        }
	
        slprintf(servername, sizeof(servername)-1, "\\\\%s", cli->cli->desthost);
        strupper_m(servername);

	/* Fill in the DRIVER_INFO_2 struct */
	ZERO_STRUCT(info2);
	
	init_unistr( &info2.printername,	argv[1]);
	init_unistr( &info2.sharename, 		argv[2]);
	init_unistr( &info2.drivername,		argv[3]);
	init_unistr( &info2.portname,		argv[4]);
	init_unistr( &info2.comment,		"Created by rpcclient");
	init_unistr( &info2.printprocessor, 	"winprint");
	init_unistr( &info2.datatype,		"RAW");
	info2.devmode = 	NULL;
	info2.secdesc = 	NULL;
	info2.attributes 	= PRINTER_ATTRIBUTE_SHARED;
	info2.priority 		= 0;
	info2.defaultpriority	= 0;
	info2.starttime		= 0;
	info2.untiltime		= 0;
	
	/* These three fields must not be used by AddPrinter() 
	   as defined in the MS Platform SDK documentation..  
	   --jerry
	info2.status		= 0;
	info2.cjobs		= 0;
	info2.averageppm	= 0;
	*/

	ctr.printers_2 = &info2;
	result = rpccli_spoolss_addprinterex (cli, mem_ctx, level, &ctr);

	if (W_ERROR_IS_OK(result))
		printf ("Printer %s successfully installed.\n", argv[1]);

	return result;
}

/****************************************************************************
****************************************************************************/

<<<<<<< HEAD
static WERROR cmd_spoolss_setdriver(struct cli_state *cli, 
=======
static WERROR cmd_spoolss_setdriver(struct rpc_pipe_client *cli, 
>>>>>>> 9fc825ba
                                      TALLOC_CTX *mem_ctx,
                                      int argc, const char **argv)
{
	POLICY_HND		pol;
	WERROR                  result;
	uint32			level = 2;
	BOOL			opened_hnd = False;
	PRINTER_INFO_CTR	ctr;
	PRINTER_INFO_2		info2;
	fstring			servername,
				printername,
				user;
	
	/* parse the command arguements */
	if (argc != 3)
	{
		printf ("Usage: %s <printer> <driver>\n", argv[0]);
		return WERR_OK;
        }

	slprintf(servername, sizeof(servername)-1, "\\\\%s", cli->cli->desthost);
	strupper_m(servername);
	slprintf(printername, sizeof(printername)-1, "%s\\%s", servername, argv[1]);
	fstrcpy(user, cli->user_name);

	/* Get a printer handle */

	result = rpccli_spoolss_open_printer_ex(cli, mem_ctx, printername, "", 
					     PRINTER_ALL_ACCESS,
					     servername, user, &pol);

	if (!W_ERROR_IS_OK(result))
		goto done;

	opened_hnd = True;

	/* Get printer info */

	ZERO_STRUCT (info2);
	ctr.printers_2 = &info2;

<<<<<<< HEAD
	result = cli_spoolss_getprinter(cli, mem_ctx, &pol, level, &ctr);
=======
	result = rpccli_spoolss_getprinter(cli, mem_ctx, &pol, level, &ctr);
>>>>>>> 9fc825ba

	if (!W_ERROR_IS_OK(result)) {
		printf ("Unable to retrieve printer information!\n");
		goto done;
	}

	/* Set the printer driver */

	init_unistr(&ctr.printers_2->drivername, argv[2]);

	result = rpccli_spoolss_setprinter(cli, mem_ctx, &pol, level, &ctr, 0);

	if (!W_ERROR_IS_OK(result)) {
		printf("SetPrinter call failed!\n");
		goto done;;
	}

	printf("Succesfully set %s to driver %s.\n", argv[1], argv[2]);

done:
	/* Cleanup */

	if (opened_hnd)
		rpccli_spoolss_close_printer(cli, mem_ctx, &pol);

	return result;
}


/****************************************************************************
****************************************************************************/

<<<<<<< HEAD
static WERROR cmd_spoolss_deletedriverex(struct cli_state *cli, 
=======
static WERROR cmd_spoolss_deletedriverex(struct rpc_pipe_client *cli, 
>>>>>>> 9fc825ba
                                         TALLOC_CTX *mem_ctx,
                                         int argc, const char **argv)
{
	WERROR result, ret = WERR_UNKNOWN_PRINTER_DRIVER;
 
	int   i;
	int vers = -1;
 
	const char *arch = NULL;
 
	/* parse the command arguements */
	if (argc < 2 || argc > 4) {
		printf ("Usage: %s <driver> [arch] [version]\n", argv[0]);
		return WERR_OK;
	}

	if (argc >= 3)
		arch = argv[2];
	if (argc == 4)
		vers = atoi (argv[3]);
 
 
	/* delete the driver for all architectures */
	for (i=0; archi_table[i].long_archi; i++) {

		if (arch &&  !strequal( archi_table[i].long_archi, arch)) 
			continue;

		if (vers >= 0 && archi_table[i].version != vers)
			continue;

		/* make the call to remove the driver */
		result = rpccli_spoolss_deleteprinterdriverex(
			cli, mem_ctx, archi_table[i].long_archi, argv[1], archi_table[i].version); 

		if ( !W_ERROR_IS_OK(result) ) 
		{
			if ( !W_ERROR_EQUAL(result, WERR_UNKNOWN_PRINTER_DRIVER) ) {
				printf ("Failed to remove driver %s for arch [%s] (version: %d): %s\n", 
					argv[1], archi_table[i].long_archi, archi_table[i].version, dos_errstr(result));
			}
		} 
		else 
		{
			printf ("Driver %s and files removed for arch [%s] (version: %d).\n", argv[1], 
			archi_table[i].long_archi, archi_table[i].version);
			ret = WERR_OK;
		}
	}
  
	return ret;
}


/****************************************************************************
****************************************************************************/

<<<<<<< HEAD
static WERROR cmd_spoolss_deletedriver(struct cli_state *cli, 
=======
static WERROR cmd_spoolss_deletedriver(struct rpc_pipe_client *cli, 
>>>>>>> 9fc825ba
                                         TALLOC_CTX *mem_ctx,
                                         int argc, const char **argv)
{
	WERROR result;
	fstring			servername;
	int			i;
	
	/* parse the command arguements */
	if (argc != 2)
	{
		printf ("Usage: %s <driver>\n", argv[0]);
		return WERR_OK;
        }

	slprintf(servername, sizeof(servername)-1, "\\\\%s", cli->cli->desthost);
	strupper_m(servername);

	/* delete the driver for all architectures */
	for (i=0; archi_table[i].long_archi; i++)
	{
		/* make the call to remove the driver */
		result = rpccli_spoolss_deleteprinterdriver(
			cli, mem_ctx, archi_table[i].long_archi, argv[1]);

		if ( !W_ERROR_IS_OK(result) ) {
			if ( !W_ERROR_EQUAL(result, WERR_UNKNOWN_PRINTER_DRIVER) ) {
				printf ("Failed to remove driver %s for arch [%s] - error 0x%x!\n", 
					argv[1], archi_table[i].long_archi, 
					W_ERROR_V(result));
			}
		} 
		else 
		{
			printf ("Driver %s removed for arch [%s].\n", argv[1], 
				archi_table[i].long_archi);
		}
	}
		
	return result;
}

/****************************************************************************
****************************************************************************/

<<<<<<< HEAD
static WERROR cmd_spoolss_getprintprocdir(struct cli_state *cli, 
=======
static WERROR cmd_spoolss_getprintprocdir(struct rpc_pipe_client *cli, 
>>>>>>> 9fc825ba
					    TALLOC_CTX *mem_ctx,
					    int argc, const char **argv)
{
	WERROR result;
	char *servername = NULL, *environment = NULL;
	fstring procdir;
	
	/* parse the command arguements */
	if (argc > 2) {
		printf ("Usage: %s [environment]\n", argv[0]);
		return WERR_OK;
        }

	if (asprintf(&servername, "\\\\%s", cli->cli->desthost) < 0)
		return WERR_NOMEM;
	strupper_m(servername);

	if (asprintf(&environment, "%s", (argc == 2) ? argv[1] : 
		     PRINTER_DRIVER_ARCHITECTURE) < 0) {
		SAFE_FREE(servername);
		return WERR_NOMEM;
	}

<<<<<<< HEAD
	result = cli_spoolss_getprintprocessordirectory(
=======
	result = rpccli_spoolss_getprintprocessordirectory(
>>>>>>> 9fc825ba
		cli, mem_ctx, servername, environment, procdir);

	if (W_ERROR_IS_OK(result))
		printf("%s\n", procdir);

	SAFE_FREE(servername);
	SAFE_FREE(environment);

	return result;
}

/****************************************************************************
****************************************************************************/

static WERROR cmd_spoolss_addform(struct rpc_pipe_client *cli, TALLOC_CTX *mem_ctx,
				    int argc, const char **argv)
{
	POLICY_HND handle;
	WERROR werror;
	char *servername = NULL, *printername = NULL;
	FORM form;
	BOOL got_handle = False;
	
	/* Parse the command arguements */

	if (argc != 3) {
		printf ("Usage: %s <printer> <formname>\n", argv[0]);
		return WERR_OK;
        }
	
	/* Get a printer handle */

	asprintf(&servername, "\\\\%s", cli->cli->desthost);
	strupper_m(servername);
	asprintf(&printername, "%s\\%s", servername, argv[1]);

	werror = rpccli_spoolss_open_printer_ex(cli, mem_ctx, printername, "", 
					     PRINTER_ALL_ACCESS, 
					     servername, cli->user_name, &handle);

	if (!W_ERROR_IS_OK(werror))
		goto done;

	got_handle = True;

	/* Dummy up some values for the form data */

	form.flags = FORM_USER;
	form.size_x = form.size_y = 100;
	form.left = 0;
	form.top = 10;
	form.right = 20;
	form.bottom = 30;

	init_unistr2(&form.name, argv[2], UNI_STR_TERMINATE);

	/* Add the form */


	werror = rpccli_spoolss_addform(cli, mem_ctx, &handle, 1, &form);

 done:
	if (got_handle)
		rpccli_spoolss_close_printer(cli, mem_ctx, &handle);

	SAFE_FREE(servername);
	SAFE_FREE(printername);

	return werror;
}

/****************************************************************************
****************************************************************************/

static WERROR cmd_spoolss_setform(struct rpc_pipe_client *cli, TALLOC_CTX *mem_ctx,
				    int argc, const char **argv)
{
	POLICY_HND handle;
	WERROR werror;
	char *servername = NULL, *printername = NULL;
	FORM form;
	BOOL got_handle = False;
	
	/* Parse the command arguements */

	if (argc != 3) {
		printf ("Usage: %s <printer> <formname>\n", argv[0]);
		return WERR_OK;
        }
	
	/* Get a printer handle */

	asprintf(&servername, "\\\\%s", cli->cli->desthost);
	strupper_m(servername);
	asprintf(&printername, "%s\\%s", servername, argv[1]);

	werror = rpccli_spoolss_open_printer_ex(
		cli, mem_ctx, printername, "", MAXIMUM_ALLOWED_ACCESS, 
		servername, cli->user_name, &handle);

	if (!W_ERROR_IS_OK(werror))
		goto done;

	got_handle = True;

	/* Dummy up some values for the form data */

	form.flags = FORM_PRINTER;
	form.size_x = form.size_y = 100;
	form.left = 0;
	form.top = 1000;
	form.right = 2000;
	form.bottom = 3000;

	init_unistr2(&form.name, argv[2], UNI_STR_TERMINATE);

	/* Set the form */

	werror = rpccli_spoolss_setform(cli, mem_ctx, &handle, 1, argv[2], &form);

 done:
	if (got_handle)
		rpccli_spoolss_close_printer(cli, mem_ctx, &handle);

	SAFE_FREE(servername);
	SAFE_FREE(printername);

	return werror;
}

/****************************************************************************
****************************************************************************/

static const char *get_form_flag(int form_flag)
{
	switch (form_flag) {
	case FORM_USER:
		return "FORM_USER";
	case FORM_BUILTIN:
		return "FORM_BUILTIN";
	case FORM_PRINTER:
		return "FORM_PRINTER";
	default:
		return "unknown";
	}
}

/****************************************************************************
****************************************************************************/

static void display_form(FORM_1 *form)
{
	fstring form_name = "";

	if (form->name.buffer)
		rpcstr_pull(form_name, form->name.buffer,
			    sizeof(form_name), -1, STR_TERMINATE);

	printf("%s\n" \
		"\tflag: %s (%d)\n" \
		"\twidth: %d, length: %d\n" \
		"\tleft: %d, right: %d, top: %d, bottom: %d\n\n", 
		form_name, get_form_flag(form->flag), form->flag,
		form->width, form->length, 
		form->left, form->right, 
		form->top, form->bottom);
}

/****************************************************************************
****************************************************************************/

static WERROR cmd_spoolss_getform(struct rpc_pipe_client *cli, TALLOC_CTX *mem_ctx,
				    int argc, const char **argv)
{
	POLICY_HND handle;
	WERROR werror;
	char *servername = NULL, *printername = NULL;
	FORM_1 form;
	BOOL got_handle = False;
	
	/* Parse the command arguements */

	if (argc != 3) {
		printf ("Usage: %s <printer> <formname>\n", argv[0]);
		return WERR_OK;
        }
	
	/* Get a printer handle */

	asprintf(&servername, "\\\\%s", cli->cli->desthost);
	strupper_m(servername);
	asprintf(&printername, "%s\\%s", servername, argv[1]);

	werror = rpccli_spoolss_open_printer_ex(
		cli, mem_ctx, printername, "", MAXIMUM_ALLOWED_ACCESS, 
		servername, cli->user_name, &handle);

	if (!W_ERROR_IS_OK(werror))
		goto done;

	got_handle = True;

	/* Get the form */

<<<<<<< HEAD
	werror = cli_spoolss_getform(cli, mem_ctx, &handle, argv[2], 1, &form);
=======
	werror = rpccli_spoolss_getform(cli, mem_ctx, &handle, argv[2], 1, &form);
>>>>>>> 9fc825ba

	if (!W_ERROR_IS_OK(werror))
		goto done;

	display_form(&form);

 done:
	if (got_handle)
		rpccli_spoolss_close_printer(cli, mem_ctx, &handle);

	SAFE_FREE(servername);
	SAFE_FREE(printername);

	return werror;
}

/****************************************************************************
****************************************************************************/

static WERROR cmd_spoolss_deleteform(struct rpc_pipe_client *cli, 
				       TALLOC_CTX *mem_ctx, int argc, 
				       const char **argv)
{
	POLICY_HND handle;
	WERROR werror;
	char *servername = NULL, *printername = NULL;
	BOOL got_handle = False;
	
	/* Parse the command arguements */

	if (argc != 3) {
		printf ("Usage: %s <printer> <formname>\n", argv[0]);
		return WERR_OK;
        }
	
	/* Get a printer handle */

	asprintf(&servername, "\\\\%s", cli->cli->desthost);
	strupper_m(servername);
	asprintf(&printername, "%s\\%s", servername, argv[1]);

	werror = rpccli_spoolss_open_printer_ex(
		cli, mem_ctx, printername, "", MAXIMUM_ALLOWED_ACCESS, 
		servername, cli->user_name, &handle);

	if (!W_ERROR_IS_OK(werror))
		goto done;

	got_handle = True;

	/* Delete the form */

	werror = rpccli_spoolss_deleteform(cli, mem_ctx, &handle, argv[2]);

 done:
	if (got_handle)
		rpccli_spoolss_close_printer(cli, mem_ctx, &handle);

	SAFE_FREE(servername);
	SAFE_FREE(printername);

	return werror;
}

/****************************************************************************
****************************************************************************/

static WERROR cmd_spoolss_enum_forms(struct rpc_pipe_client *cli, 
				       TALLOC_CTX *mem_ctx, int argc, 
				       const char **argv)
{
	POLICY_HND handle;
	WERROR werror;
	char *servername = NULL, *printername = NULL;
	BOOL got_handle = False;
	uint32 needed, offered, num_forms, level = 1, i;
	FORM_1 *forms;
	
	/* Parse the command arguements */

	if (argc != 2) {
		printf ("Usage: %s <printer>\n", argv[0]);
		return WERR_OK;
        }
	
	/* Get a printer handle */

	asprintf(&servername, "\\\\%s", cli->cli->desthost);
	strupper_m(servername);
	asprintf(&printername, "%s\\%s", servername, argv[1]);

	werror = rpccli_spoolss_open_printer_ex(
		cli, mem_ctx, printername, "", MAXIMUM_ALLOWED_ACCESS, 
		servername, cli->user_name, &handle);

	if (!W_ERROR_IS_OK(werror))
		goto done;

	got_handle = True;

	/* Enumerate forms */

	offered = needed = 0;
<<<<<<< HEAD
	werror = cli_spoolss_enumforms(cli, mem_ctx, &handle, level, &num_forms, &forms);
=======
	werror = rpccli_spoolss_enumforms(cli, mem_ctx, &handle, level, &num_forms, &forms);
>>>>>>> 9fc825ba

	if (!W_ERROR_IS_OK(werror))
		goto done;

	/* Display output */

	for (i = 0; i < num_forms; i++) {

		display_form(&forms[i]);

	}

 done:
	if (got_handle)
		rpccli_spoolss_close_printer(cli, mem_ctx, &handle);

	SAFE_FREE(servername);
	SAFE_FREE(printername);

	return werror;
}

/****************************************************************************
****************************************************************************/

<<<<<<< HEAD
static WERROR cmd_spoolss_setprinterdata(struct cli_state *cli,
=======
static WERROR cmd_spoolss_setprinterdata(struct rpc_pipe_client *cli,
>>>>>>> 9fc825ba
					    TALLOC_CTX *mem_ctx,
					    int argc, const char **argv)
{
	WERROR result;
	fstring servername, printername, user;
	POLICY_HND pol;
	BOOL opened_hnd = False;
	PRINTER_INFO_CTR ctr;
	PRINTER_INFO_0 info;
	REGISTRY_VALUE value;

	/* parse the command arguements */
<<<<<<< HEAD
	if (argc != 4) {
		printf ("Usage: %s <printer> <value> <data>\n", argv[0]);
		return WERR_OK;
=======
	if (argc < 5) {
		printf ("Usage: %s <printer> <string|binary|dword|multistring>"
			" <value> <data>\n",
			argv[0]);
		return WERR_INVALID_PARAM;
>>>>>>> 9fc825ba
	}

	slprintf(servername, sizeof(servername)-1, "\\\\%s", cli->cli->desthost);
	strupper_m(servername);
	slprintf(printername, sizeof(servername)-1, "%s\\%s", servername, argv[1]);
	fstrcpy(user, cli->user_name);

	value.type = REG_NONE;

	if (strequal(argv[2], "string")) {
		value.type = REG_SZ;
	}

	if (strequal(argv[2], "binary")) {
		value.type = REG_BINARY;
	}

	if (strequal(argv[2], "dword")) {
		value.type = REG_DWORD;
	}

	if (strequal(argv[2], "multistring")) {
		value.type = REG_MULTI_SZ;
	}

	if (value.type == REG_NONE) {
		printf("Unknown data type: %s\n", argv[2]);
		return WERR_INVALID_PARAM;
	}

	/* get a printer handle */
	result = rpccli_spoolss_open_printer_ex(cli, mem_ctx, printername, "",
					     MAXIMUM_ALLOWED_ACCESS, servername, 
					     user, &pol);
	if (!W_ERROR_IS_OK(result))
		goto done;

	opened_hnd = True;

	ctr.printers_0 = &info;

<<<<<<< HEAD
        result = cli_spoolss_getprinter(cli, mem_ctx, &pol, 0, &ctr);
=======
        result = rpccli_spoolss_getprinter(cli, mem_ctx, &pol, 0, &ctr);
>>>>>>> 9fc825ba

        if (!W_ERROR_IS_OK(result))
                goto done;
		
	printf("%s\n", timestring(True));
	printf("\tchange_id (before set)\t:[0x%x]\n", info.change_id);

	/* Set the printer data */
	
	fstrcpy(value.valuename, argv[3]);

	switch (value.type) {
	case REG_SZ: {
		UNISTR2 data;
		init_unistr2(&data, argv[4], UNI_STR_TERMINATE);
		value.size = data.uni_str_len * 2;
		value.data_p = TALLOC_MEMDUP(mem_ctx, data.buffer, value.size);
		break;
	}
	case REG_DWORD: {
		uint32 data = strtoul(argv[4], NULL, 10);
		value.size = sizeof(data);
		value.data_p = TALLOC_MEMDUP(mem_ctx, &data, sizeof(data));
		break;
	}
	case REG_BINARY: {
		DATA_BLOB data = strhex_to_data_blob(mem_ctx, argv[4]);
		value.data_p = data.data;
		value.size = data.length;
		break;
	}
	case REG_MULTI_SZ: {
		int i;
		size_t len = 0;
		char *p;

		for (i=4; i<argc; i++) {
			if (strcmp(argv[i], "NULL") == 0) {
				argv[i] = "";
			}
			len += strlen(argv[i])+1;
		}

		value.size = len*2;
		value.data_p = TALLOC_ARRAY(mem_ctx, char, value.size);
		if (value.data_p == NULL) {
			result = WERR_NOMEM;
			goto done;
		}

		p = value.data_p;
		len = value.size;
		for (i=4; i<argc; i++) {
			size_t l = (strlen(argv[i])+1)*2;
			rpcstr_push(p, argv[i], len, STR_TERMINATE);
			p += l;
			len -= l;
		}
		SMB_ASSERT(len == 0);
		break;
	}
	default:
		printf("Unknown data type: %s\n", argv[2]);
		result = WERR_INVALID_PARAM;
		goto done;
	}

	result = rpccli_spoolss_setprinterdata(cli, mem_ctx, &pol, &value);
		
	if (!W_ERROR_IS_OK(result)) {
		printf ("Unable to set [%s=%s]!\n", argv[3], argv[4]);
		goto done;
	}
<<<<<<< HEAD
	printf("\tSetPrinterData succeeded [%s: %s]\n", argv[2], argv[3]);
	
        result = cli_spoolss_getprinter(cli, mem_ctx, &pol, 0, &ctr);
=======
	printf("\tSetPrinterData succeeded [%s: %s]\n", argv[3], argv[4]);
	
        result = rpccli_spoolss_getprinter(cli, mem_ctx, &pol, 0, &ctr);
>>>>>>> 9fc825ba

        if (!W_ERROR_IS_OK(result))
                goto done;
		
	printf("%s\n", timestring(True));
	printf("\tchange_id (after set)\t:[0x%x]\n", info.change_id);

done:
	/* cleanup */
	if (opened_hnd)
		rpccli_spoolss_close_printer(cli, mem_ctx, &pol);

	return result;
}

/****************************************************************************
****************************************************************************/

static void display_job_info_1(JOB_INFO_1 *job)
{
	fstring username = "", document = "", text_status = "";

	rpcstr_pull(username, job->username.buffer,
		    sizeof(username), -1, STR_TERMINATE);

	rpcstr_pull(document, job->document.buffer,
		    sizeof(document), -1, STR_TERMINATE);

	rpcstr_pull(text_status, job->text_status.buffer,
		    sizeof(text_status), -1, STR_TERMINATE);

	printf("%d: jobid[%d]: %s %s %s %d/%d pages\n", job->position, job->jobid,
	       username, document, text_status, job->pagesprinted,
	       job->totalpages);
}

/****************************************************************************
****************************************************************************/

static void display_job_info_2(JOB_INFO_2 *job)
{
	fstring username = "", document = "", text_status = "";

	rpcstr_pull(username, job->username.buffer,
		    sizeof(username), -1, STR_TERMINATE);

	rpcstr_pull(document, job->document.buffer,
		    sizeof(document), -1, STR_TERMINATE);

	rpcstr_pull(text_status, job->text_status.buffer,
		    sizeof(text_status), -1, STR_TERMINATE);

	printf("%d: jobid[%d]: %s %s %s %d/%d pages, %d bytes\n", job->position, job->jobid,
	       username, document, text_status, job->pagesprinted,
	       job->totalpages, job->size);
}

/****************************************************************************
****************************************************************************/

static WERROR cmd_spoolss_enum_jobs(struct rpc_pipe_client *cli, 
				      TALLOC_CTX *mem_ctx, int argc, 
				      const char **argv)
{
	WERROR result;
	uint32 needed, offered, level = 1, num_jobs, i;
	BOOL got_hnd = False;
	pstring printername;
	fstring servername, user;
	POLICY_HND hnd;
	JOB_INFO_CTR ctr;
	
	if (argc < 2 || argc > 3) {
		printf("Usage: %s printername [level]\n", argv[0]);
		return WERR_OK;
	}
	
	if (argc == 3)
		level = atoi(argv[2]);

	/* Open printer handle */

	slprintf(servername, sizeof(servername)-1, "\\\\%s", cli->cli->desthost);
	strupper_m(servername);
	fstrcpy(user, cli->user_name);
	slprintf(printername, sizeof(servername)-1, "\\\\%s\\", cli->cli->desthost);
	strupper_m(printername);
	pstrcat(printername, argv[1]);

	result = rpccli_spoolss_open_printer_ex(cli, mem_ctx, printername, 
					     "", MAXIMUM_ALLOWED_ACCESS, 
					     servername, user, &hnd);

	if (!W_ERROR_IS_OK(result))
		goto done;
 
	got_hnd = True;

	/* Enumerate ports */

	offered = needed = 0;
<<<<<<< HEAD
	result = cli_spoolss_enumjobs(cli, mem_ctx, &hnd, level, 0, 1000,
=======
	result = rpccli_spoolss_enumjobs(cli, mem_ctx, &hnd, level, 0, 1000,
>>>>>>> 9fc825ba
		&num_jobs, &ctr);

	if (!W_ERROR_IS_OK(result))
		goto done;

	for (i = 0; i < num_jobs; i++) {
		switch(level) {
		case 1:
			display_job_info_1(&ctr.job.job_info_1[i]);
			break;
		case 2:
			display_job_info_2(&ctr.job.job_info_2[i]);
			break;
		default:
			d_printf("unknown info level %d\n", level);
			break;
		}
	}
	
done:
	if (got_hnd)
		rpccli_spoolss_close_printer(cli, mem_ctx, &hnd);

	return result;
}

/****************************************************************************
****************************************************************************/

static WERROR cmd_spoolss_enum_data( struct rpc_pipe_client *cli, 
				       TALLOC_CTX *mem_ctx, int argc, 
				       const char **argv)
{
	WERROR result;
	uint32 i=0, val_needed, data_needed;
	BOOL got_hnd = False;
	pstring printername;
	fstring servername, user;
	POLICY_HND hnd;

	if (argc != 2) {
		printf("Usage: %s printername\n", argv[0]);
		return WERR_OK;
	}
	
	/* Open printer handle */

	slprintf(servername, sizeof(servername)-1, "\\\\%s", cli->cli->desthost);
	strupper_m(servername);
	fstrcpy(user, cli->user_name);
	slprintf(printername, sizeof(printername)-1, "\\\\%s\\", cli->cli->desthost);
	strupper_m(printername);
	pstrcat(printername, argv[1]);

	result = rpccli_spoolss_open_printer_ex(cli, mem_ctx, printername, 
					     "", MAXIMUM_ALLOWED_ACCESS, 
					     servername, user, &hnd);

	if (!W_ERROR_IS_OK(result))
		goto done;
 
	got_hnd = True;

	/* Enumerate data */

	result = rpccli_spoolss_enumprinterdata(cli, mem_ctx, &hnd, i, 0, 0,
					     &val_needed, &data_needed,
					     NULL);
	while (W_ERROR_IS_OK(result)) {
		REGISTRY_VALUE value;
		result = rpccli_spoolss_enumprinterdata(
			cli, mem_ctx, &hnd, i++, val_needed,
			data_needed, 0, 0, &value);
		if (W_ERROR_IS_OK(result))
			display_reg_value(value);
	}
	if (W_ERROR_V(result) == ERRnomoreitems)
		result = W_ERROR(ERRsuccess);

done:
	if (got_hnd)
		rpccli_spoolss_close_printer(cli, mem_ctx, &hnd);

	return result;
}

/****************************************************************************
****************************************************************************/

static WERROR cmd_spoolss_enum_data_ex( struct rpc_pipe_client *cli, 
					  TALLOC_CTX *mem_ctx, int argc, 
					  const char **argv)
{
	WERROR result;
	uint32 i;
	BOOL got_hnd = False;
	pstring printername;
	fstring servername, user;
	const char *keyname = NULL;
	POLICY_HND hnd;
	REGVAL_CTR *ctr = NULL;

	if (argc != 3) {
		printf("Usage: %s printername <keyname>\n", argv[0]);
		return WERR_OK;
	}
	
	keyname = argv[2];

	/* Open printer handle */

	slprintf(servername, sizeof(servername)-1, "\\\\%s", cli->cli->desthost);
	strupper_m(servername);
	fstrcpy(user, cli->user_name);
	slprintf(printername, sizeof(printername)-1, "\\\\%s\\", cli->cli->desthost);
	strupper_m(printername);
	pstrcat(printername, argv[1]);

	result = rpccli_spoolss_open_printer_ex(cli, mem_ctx, printername, 
					     "", MAXIMUM_ALLOWED_ACCESS, 
					     servername, user, &hnd);

	if (!W_ERROR_IS_OK(result))
		goto done;
 
	got_hnd = True;

	/* Enumerate subkeys */

<<<<<<< HEAD
	result = cli_spoolss_enumprinterdataex(cli, mem_ctx, &hnd, keyname, &ctr);
=======
	if ( !(ctr = TALLOC_ZERO_P( mem_ctx, REGVAL_CTR )) ) 
		return WERR_NOMEM;

	result = rpccli_spoolss_enumprinterdataex(cli, mem_ctx, &hnd, keyname, ctr);
>>>>>>> 9fc825ba

	if (!W_ERROR_IS_OK(result))
		goto done;

	for (i=0; i < ctr->num_values; i++) {
		display_reg_value(*(ctr->values[i]));
	}

	TALLOC_FREE( ctr );

done:
	if (got_hnd)
		rpccli_spoolss_close_printer(cli, mem_ctx, &hnd);

	return result;
}

/****************************************************************************
****************************************************************************/

static WERROR cmd_spoolss_enum_printerkey( struct rpc_pipe_client *cli, 
					     TALLOC_CTX *mem_ctx, int argc, 
					     const char **argv)
{
	WERROR result;
	BOOL got_hnd = False;
	pstring printername;
	fstring servername, user;
	const char *keyname = NULL;
	POLICY_HND hnd;
	uint16 *keylist = NULL, *curkey;

	if (argc < 2 || argc > 3) {
		printf("Usage: %s printername [keyname]\n", argv[0]);
		return WERR_OK;
	}
		
	if (argc == 3)
		keyname = argv[2];
	else
		keyname = "";

	/* Open printer handle */

	slprintf(servername, sizeof(servername)-1, "\\\\%s", cli->cli->desthost);
	strupper_m(servername);
	fstrcpy(user, cli->user_name);
	slprintf(printername, sizeof(printername)-1, "\\\\%s\\", cli->cli->desthost);
	strupper_m(printername);
	pstrcat(printername, argv[1]);

	result = rpccli_spoolss_open_printer_ex(cli, mem_ctx, printername, 
					     "", MAXIMUM_ALLOWED_ACCESS, 
					     servername, user, &hnd);

	if (!W_ERROR_IS_OK(result))
		goto done;
	 
	got_hnd = True;

	/* Enumerate subkeys */

<<<<<<< HEAD
	result = cli_spoolss_enumprinterkey(cli, mem_ctx, &hnd, keyname, &keylist, NULL);
=======
	result = rpccli_spoolss_enumprinterkey(cli, mem_ctx, &hnd, keyname, &keylist, NULL);
>>>>>>> 9fc825ba

	if (!W_ERROR_IS_OK(result))
		goto done;

	curkey = keylist;
	while (*curkey != 0) {
		pstring subkey;
		rpcstr_pull(subkey, curkey, sizeof(subkey), -1, 
			    STR_TERMINATE);
		printf("%s\n", subkey);
		curkey += strlen(subkey) + 1;
	}

	safe_free(keylist);

done:
	if (got_hnd)
		rpccli_spoolss_close_printer(cli, mem_ctx, &hnd);

	return result;
}

/****************************************************************************
****************************************************************************/

<<<<<<< HEAD
static WERROR cmd_spoolss_rffpcnex(struct cli_state *cli, 
=======
static WERROR cmd_spoolss_rffpcnex(struct rpc_pipe_client *cli, 
>>>>>>> 9fc825ba
				     TALLOC_CTX *mem_ctx, int argc, 
				     const char **argv)
{
	fstring servername, printername;
	POLICY_HND hnd;
	BOOL got_hnd = False;
	WERROR result;
	SPOOL_NOTIFY_OPTION option;

	if (argc != 2) {
		printf("Usage: %s printername\n", argv[0]);
		result = WERR_OK;
		goto done;
	}

	/* Open printer */

	slprintf(servername, sizeof(servername) - 1, "\\\\%s", cli->cli->desthost);
	strupper_m(servername);

	slprintf(printername, sizeof(printername) - 1, "\\\\%s\\%s", cli->cli->desthost,
		 argv[1]);
	strupper_m(printername);

	result = rpccli_spoolss_open_printer_ex(
		cli, mem_ctx, printername, "", MAXIMUM_ALLOWED_ACCESS, 
		servername, cli->user_name, &hnd);

	if (!W_ERROR_IS_OK(result)) {
		printf("Error opening %s\n", argv[1]);
		goto done;
	}

	got_hnd = True;

	/* Create spool options */

	ZERO_STRUCT(option);

	option.version = 2;
	option.option_type_ptr = 1;
	option.count = option.ctr.count = 2;

	option.ctr.type = TALLOC_ARRAY(mem_ctx, SPOOL_NOTIFY_OPTION_TYPE, 2);

	ZERO_STRUCT(option.ctr.type[0]);
	option.ctr.type[0].type = PRINTER_NOTIFY_TYPE;
	option.ctr.type[0].count = option.ctr.type[0].count2 = 1;
	option.ctr.type[0].fields_ptr = 1;
	option.ctr.type[0].fields[0] = PRINTER_NOTIFY_SERVER_NAME;

	ZERO_STRUCT(option.ctr.type[1]);
	option.ctr.type[1].type = JOB_NOTIFY_TYPE;
	option.ctr.type[1].count = option.ctr.type[1].count2 = 1;
	option.ctr.type[1].fields_ptr = 1;
	option.ctr.type[1].fields[0] = JOB_NOTIFY_PRINTER_NAME;

	/* Send rffpcnex */

	slprintf(servername, sizeof(servername) - 1, "\\\\%s", myhostname());
	strupper_m(servername);

	result = rpccli_spoolss_rffpcnex(
		cli, mem_ctx, &hnd, 0, 0, servername, 123, &option);

	if (!W_ERROR_IS_OK(result)) {
		printf("Error rffpcnex %s\n", argv[1]);
		goto done;
	}

done:		
	if (got_hnd)
		rpccli_spoolss_close_printer(cli, mem_ctx, &hnd);

	return result;
}

/****************************************************************************
****************************************************************************/

static BOOL compare_printer( struct rpc_pipe_client *cli1, POLICY_HND *hnd1,
                             struct rpc_pipe_client *cli2, POLICY_HND *hnd2 )
{
	PRINTER_INFO_CTR ctr1, ctr2;
	WERROR werror;
	TALLOC_CTX *mem_ctx = talloc_init("compare_printer");

	printf("Retrieving printer propertiesfor %s...", cli1->cli->desthost);
	werror = rpccli_spoolss_getprinter( cli1, mem_ctx, hnd1, 2, &ctr1);
	if ( !W_ERROR_IS_OK(werror) ) {
		printf("failed (%s)\n", dos_errstr(werror));
		talloc_destroy(mem_ctx);
		return False;
	}
	printf("ok\n");

	printf("Retrieving printer properties for %s...", cli2->cli->desthost);
	werror = rpccli_spoolss_getprinter( cli2, mem_ctx, hnd2, 2, &ctr2);
	if ( !W_ERROR_IS_OK(werror) ) {
		printf("failed (%s)\n", dos_errstr(werror));
		talloc_destroy(mem_ctx);
		return False;
	}
	printf("ok\n");

	talloc_destroy(mem_ctx);

	return True;
}

/****************************************************************************
****************************************************************************/

static BOOL compare_printer_secdesc( struct rpc_pipe_client *cli1, POLICY_HND *hnd1,
                                     struct rpc_pipe_client *cli2, POLICY_HND *hnd2 )
{
	PRINTER_INFO_CTR ctr1, ctr2;
	WERROR werror;
	TALLOC_CTX *mem_ctx = talloc_init("compare_printer_secdesc");
	SEC_DESC *sd1, *sd2;
	BOOL result = True;


	printf("Retreiving printer security for %s...", cli1->cli->desthost);
	werror = rpccli_spoolss_getprinter( cli1, mem_ctx, hnd1, 3, &ctr1);
	if ( !W_ERROR_IS_OK(werror) ) {
		printf("failed (%s)\n", dos_errstr(werror));
		result = False;
		goto done;
	}
	printf("ok\n");

	printf("Retrieving printer security for %s...", cli2->cli->desthost);
	werror = rpccli_spoolss_getprinter( cli2, mem_ctx, hnd2, 3, &ctr2);
	if ( !W_ERROR_IS_OK(werror) ) {
		printf("failed (%s)\n", dos_errstr(werror));
		result = False;
		goto done;
	}
	printf("ok\n");
	

	printf("++ ");

	if ( (ctr1.printers_3 != ctr2.printers_3) && (!ctr1.printers_3 || !ctr2.printers_3) ) {
		printf("NULL PRINTER_INFO_3!\n");
		result = False;
		goto done;
	}
	
	sd1 = ctr1.printers_3->secdesc;
	sd2 = ctr2.printers_3->secdesc;
	
	if ( (sd1 != sd2) && ( !sd1 || !sd2 ) ) {
		printf("NULL secdesc!\n");
		result = False;
		goto done;
	}
	
	if ( (ctr1.printers_3->flags != ctr1.printers_3->flags ) || !sec_desc_equal( sd1, sd2 ) ) {
		printf("Security Descriptors *not* equal!\n");
		result = False;
		goto done;
	}
	
	printf("Security descriptors match\n");
	
done:
	talloc_destroy(mem_ctx);
	return result;
}


/****************************************************************************
****************************************************************************/

static WERROR cmd_spoolss_printercmp(struct rpc_pipe_client *cli, 
				     TALLOC_CTX *mem_ctx, int argc, 
				     const char **argv)
{
	fstring printername, servername1, servername2;
	pstring printername_path;
	struct cli_state *cli_server1 = cli->cli;
	struct cli_state *cli_server2 = NULL;
	struct rpc_pipe_client *cli2 = NULL;
	POLICY_HND hPrinter1, hPrinter2;
	NTSTATUS nt_status;
	WERROR werror;
	
	if ( argc != 3 )  {
		printf("Usage: %s <printer> <server>\n", argv[0]);
		return WERR_OK;
	}
	
	fstrcpy( printername, argv[1] );
	
	fstr_sprintf( servername1, cli->cli->desthost );
	fstrcpy( servername2, argv[2] );
	strupper_m( servername1 );
	strupper_m( servername2 );
	
	
	/* first get the connection to the remote server */
	
	nt_status = cli_full_connection(&cli_server2, global_myname(), servername2, 
					NULL, 0,
					"IPC$", "IPC",  
					cmdline_auth_info.username, 
					lp_workgroup(),
					cmdline_auth_info.password, 
					cmdline_auth_info.use_kerberos ? CLI_FULL_CONNECTION_USE_KERBEROS : 0,
					cmdline_auth_info.signing_state, NULL);
					
	if ( !NT_STATUS_IS_OK(nt_status) )
		return WERR_GENERAL_FAILURE;

	cli2 = cli_rpc_pipe_open_noauth(cli_server2, PI_SPOOLSS, &nt_status);
	if (!cli2) {
		printf("failed to open spoolss pipe on server %s (%s)\n",
			servername2, nt_errstr(nt_status));
		return WERR_GENERAL_FAILURE;
	}
					
	/* now open up both printers */

	pstr_sprintf( printername_path, "\\\\%s\\%s", servername1, printername );
	printf("Opening %s...", printername_path);
	werror = rpccli_spoolss_open_printer_ex( cli, mem_ctx, printername_path, 
		"", PRINTER_ALL_ACCESS, servername1, cli_server1->user_name, &hPrinter1);
	if ( !W_ERROR_IS_OK(werror) ) {
		printf("failed (%s)\n", dos_errstr(werror));
		goto done;
	}
	printf("ok\n");
	
	pstr_sprintf( printername_path, "\\\\%s\\%s", servername2, printername );
	printf("Opening %s...", printername_path);
	werror = rpccli_spoolss_open_printer_ex( cli2, mem_ctx, printername_path,  
		"", PRINTER_ALL_ACCESS, servername2, cli_server2->user_name, &hPrinter2 );
	if ( !W_ERROR_IS_OK(werror) ) {
		 printf("failed (%s)\n", dos_errstr(werror));
		goto done;
	}
	printf("ok\n");
	
	
	compare_printer( cli, &hPrinter1, cli2, &hPrinter2 );
	compare_printer_secdesc( cli, &hPrinter1, cli2, &hPrinter2 );
#if 0
	compare_printerdata( cli_server1, &hPrinter1, cli_server2, &hPrinter2 );
#endif


done:
	/* cleanup */

	printf("Closing printers...");	
	rpccli_spoolss_close_printer( cli, mem_ctx, &hPrinter1 );
	rpccli_spoolss_close_printer( cli2, mem_ctx, &hPrinter2 );
	printf("ok\n");
	
	/* close the second remote connection */
	
	cli_shutdown( cli_server2 );
	
	return WERR_OK;
}

/* List of commands exported by this module */
struct cmd_set spoolss_commands[] = {

	{ "SPOOLSS"  },

	{ "adddriver",		RPC_RTYPE_WERROR, NULL, cmd_spoolss_addprinterdriver,	PI_SPOOLSS, NULL, "Add a print driver",                  "" },
	{ "addprinter",		RPC_RTYPE_WERROR, NULL, cmd_spoolss_addprinterex,	PI_SPOOLSS, NULL, "Add a printer",                       "" },
	{ "deldriver",		RPC_RTYPE_WERROR, NULL, cmd_spoolss_deletedriver,	PI_SPOOLSS, NULL, "Delete a printer driver",             "" },
	{ "deldriverex",	RPC_RTYPE_WERROR, NULL, cmd_spoolss_deletedriverex,	PI_SPOOLSS, NULL, "Delete a printer driver with files",  "" },
	{ "enumdata",		RPC_RTYPE_WERROR, NULL, cmd_spoolss_enum_data,		PI_SPOOLSS, NULL, "Enumerate printer data",              "" },
	{ "enumdataex",		RPC_RTYPE_WERROR, NULL, cmd_spoolss_enum_data_ex,	PI_SPOOLSS, NULL, "Enumerate printer data for a key",    "" },
	{ "enumkey",		RPC_RTYPE_WERROR, NULL, cmd_spoolss_enum_printerkey,	PI_SPOOLSS, NULL, "Enumerate printer keys",              "" },
	{ "enumjobs",		RPC_RTYPE_WERROR, NULL, cmd_spoolss_enum_jobs,          PI_SPOOLSS, NULL, "Enumerate print jobs",                "" },
	{ "enumports", 		RPC_RTYPE_WERROR, NULL, cmd_spoolss_enum_ports, 	PI_SPOOLSS, NULL, "Enumerate printer ports",             "" },
	{ "enumdrivers", 	RPC_RTYPE_WERROR, NULL, cmd_spoolss_enum_drivers, 	PI_SPOOLSS, NULL, "Enumerate installed printer drivers", "" },
	{ "enumprinters", 	RPC_RTYPE_WERROR, NULL, cmd_spoolss_enum_printers, 	PI_SPOOLSS, NULL, "Enumerate printers",                  "" },
	{ "getdata",		RPC_RTYPE_WERROR, NULL, cmd_spoolss_getprinterdata,	PI_SPOOLSS, NULL, "Get print driver data",               "" },
	{ "getdataex",		RPC_RTYPE_WERROR, NULL, cmd_spoolss_getprinterdataex,	PI_SPOOLSS, NULL, "Get printer driver data with keyname", ""},
	{ "getdriver",		RPC_RTYPE_WERROR, NULL, cmd_spoolss_getdriver,		PI_SPOOLSS, NULL, "Get print driver information",        "" },
	{ "getdriverdir",	RPC_RTYPE_WERROR, NULL, cmd_spoolss_getdriverdir,	PI_SPOOLSS, NULL, "Get print driver upload directory",   "" },
	{ "getprinter", 	RPC_RTYPE_WERROR, NULL, cmd_spoolss_getprinter, 	PI_SPOOLSS, NULL, "Get printer info",                    "" },
	{ "openprinter",	RPC_RTYPE_WERROR, NULL, cmd_spoolss_open_printer_ex,	PI_SPOOLSS, NULL, "Open printer handle",                 "" },
	{ "setdriver", 		RPC_RTYPE_WERROR, NULL, cmd_spoolss_setdriver,		PI_SPOOLSS, NULL, "Set printer driver",                  "" },
	{ "getprintprocdir",	RPC_RTYPE_WERROR, NULL, cmd_spoolss_getprintprocdir,    PI_SPOOLSS, NULL, "Get print processor directory",       "" },
	{ "addform",		RPC_RTYPE_WERROR, NULL, cmd_spoolss_addform,            PI_SPOOLSS, NULL, "Add form",                            "" },
	{ "setform",		RPC_RTYPE_WERROR, NULL, cmd_spoolss_setform,            PI_SPOOLSS, NULL, "Set form",                            "" },
	{ "getform",		RPC_RTYPE_WERROR, NULL, cmd_spoolss_getform,            PI_SPOOLSS, NULL, "Get form",                            "" },
	{ "deleteform",		RPC_RTYPE_WERROR, NULL, cmd_spoolss_deleteform,         PI_SPOOLSS, NULL, "Delete form",                         "" },
	{ "enumforms",		RPC_RTYPE_WERROR, NULL, cmd_spoolss_enum_forms,         PI_SPOOLSS, NULL, "Enumerate forms",                     "" },
	{ "setprinter",		RPC_RTYPE_WERROR, NULL, cmd_spoolss_setprinter,         PI_SPOOLSS, NULL, "Set printer comment",                 "" },
	{ "setprintername",	RPC_RTYPE_WERROR, NULL, cmd_spoolss_setprintername,	PI_SPOOLSS, NULL, "Set printername",                 "" },
	{ "setprinterdata",	RPC_RTYPE_WERROR, NULL, cmd_spoolss_setprinterdata,     PI_SPOOLSS, NULL, "Set REG_SZ printer data",             "" },
	{ "rffpcnex",		RPC_RTYPE_WERROR, NULL, cmd_spoolss_rffpcnex,           PI_SPOOLSS, NULL, "Rffpcnex test", "" },
	{ "printercmp",		RPC_RTYPE_WERROR, NULL, cmd_spoolss_printercmp,         PI_SPOOLSS, NULL, "Printer comparison test", "" },

	{ NULL }
};<|MERGE_RESOLUTION|>--- conflicted
+++ resolved
@@ -93,11 +93,7 @@
 /****************************************************************************
 ****************************************************************************/
 
-<<<<<<< HEAD
-static WERROR cmd_spoolss_open_printer_ex(struct cli_state *cli, 
-=======
 static WERROR cmd_spoolss_open_printer_ex(struct rpc_pipe_client *cli, 
->>>>>>> 9fc825ba
                                             TALLOC_CTX *mem_ctx,
                                             int argc, const char **argv)
 {
@@ -330,11 +326,7 @@
 
 	ZERO_STRUCT(ctr);
 
-<<<<<<< HEAD
-	result = cli_spoolss_enum_printers(cli, mem_ctx, name, PRINTER_ENUM_LOCAL, 
-=======
 	result = rpccli_spoolss_enum_printers(cli, mem_ctx, name, PRINTER_ENUM_LOCAL, 
->>>>>>> 9fc825ba
 		info_level, &num_printers, &ctr);
 
 	if (W_ERROR_IS_OK(result)) {
@@ -448,11 +440,7 @@
 
 	ZERO_STRUCT(ctr);
 
-<<<<<<< HEAD
-	result = cli_spoolss_enum_ports(cli, mem_ctx, info_level, &returned, &ctr);
-=======
 	result = rpccli_spoolss_enum_ports(cli, mem_ctx, info_level, &returned, &ctr);
->>>>>>> 9fc825ba
 
 	if (W_ERROR_IS_OK(result)) {
 		int i;
@@ -478,11 +466,7 @@
 /****************************************************************************
 ****************************************************************************/
 
-<<<<<<< HEAD
-static WERROR cmd_spoolss_setprinter(struct cli_state *cli,
-=======
 static WERROR cmd_spoolss_setprinter(struct rpc_pipe_client *cli,
->>>>>>> 9fc825ba
                                        TALLOC_CTX *mem_ctx,
                                        int argc, const char **argv)
 {
@@ -523,11 +507,7 @@
 	opened_hnd = True;
 
 	/* Get printer info */
-<<<<<<< HEAD
-        result = cli_spoolss_getprinter(cli, mem_ctx, &pol, info_level, &ctr);
-=======
         result = rpccli_spoolss_getprinter(cli, mem_ctx, &pol, info_level, &ctr);
->>>>>>> 9fc825ba
 
         if (!W_ERROR_IS_OK(result))
                 goto done;
@@ -552,11 +532,7 @@
 /****************************************************************************
 ****************************************************************************/
 
-<<<<<<< HEAD
-static WERROR cmd_spoolss_setprintername(struct cli_state *cli,
-=======
 static WERROR cmd_spoolss_setprintername(struct rpc_pipe_client *cli,
->>>>>>> 9fc825ba
                                        TALLOC_CTX *mem_ctx,
                                        int argc, const char **argv)
 {
@@ -597,11 +573,7 @@
 	opened_hnd = True;
 
 	/* Get printer info */
-<<<<<<< HEAD
-        result = cli_spoolss_getprinter(cli, mem_ctx, &pol, info_level, &ctr);
-=======
         result = rpccli_spoolss_getprinter(cli, mem_ctx, &pol, info_level, &ctr);
->>>>>>> 9fc825ba
 
         if (!W_ERROR_IS_OK(result))
                 goto done;
@@ -625,11 +597,7 @@
 /****************************************************************************
 ****************************************************************************/
 
-<<<<<<< HEAD
-static WERROR cmd_spoolss_getprinter(struct cli_state *cli,
-=======
 static WERROR cmd_spoolss_getprinter(struct rpc_pipe_client *cli,
->>>>>>> 9fc825ba
                                        TALLOC_CTX *mem_ctx,
                                        int argc, const char **argv)
 {
@@ -670,11 +638,7 @@
 
 	/* Get printer info */
 
-<<<<<<< HEAD
-	result = cli_spoolss_getprinter(cli, mem_ctx, &pol, info_level, &ctr);
-=======
 	result = rpccli_spoolss_getprinter(cli, mem_ctx, &pol, info_level, &ctr);
->>>>>>> 9fc825ba
 
 	if (!W_ERROR_IS_OK(result))
 		goto done;
@@ -765,11 +729,7 @@
 /****************************************************************************
 ****************************************************************************/
 
-<<<<<<< HEAD
-static WERROR cmd_spoolss_getprinterdata(struct cli_state *cli,
-=======
 static WERROR cmd_spoolss_getprinterdata(struct rpc_pipe_client *cli,
->>>>>>> 9fc825ba
 					   TALLOC_CTX *mem_ctx,
 					   int argc, const char **argv)
 {
@@ -813,11 +773,7 @@
 
 	/* Get printer info */
 
-<<<<<<< HEAD
-	result = cli_spoolss_getprinterdata(cli, mem_ctx, &pol, valuename, &value);
-=======
 	result = rpccli_spoolss_getprinterdata(cli, mem_ctx, &pol, valuename, &value);
->>>>>>> 9fc825ba
 
 	if (!W_ERROR_IS_OK(result))
 		goto done;
@@ -838,11 +794,7 @@
 /****************************************************************************
 ****************************************************************************/
 
-<<<<<<< HEAD
-static WERROR cmd_spoolss_getprinterdataex(struct cli_state *cli,
-=======
 static WERROR cmd_spoolss_getprinterdataex(struct rpc_pipe_client *cli,
->>>>>>> 9fc825ba
 					     TALLOC_CTX *mem_ctx,
 					     int argc, const char **argv)
 {
@@ -888,11 +840,7 @@
 
 	/* Get printer info */
 
-<<<<<<< HEAD
-	result = cli_spoolss_getprinterdataex(cli, mem_ctx, &pol, keyname, 
-=======
 	result = rpccli_spoolss_getprinterdataex(cli, mem_ctx, &pol, keyname, 
->>>>>>> 9fc825ba
 		valuename, &value);
 
 	if (!W_ERROR_IS_OK(result))
@@ -1024,11 +972,7 @@
 /****************************************************************************
 ****************************************************************************/
 
-<<<<<<< HEAD
-static WERROR cmd_spoolss_getdriver(struct cli_state *cli, 
-=======
 static WERROR cmd_spoolss_getdriver(struct rpc_pipe_client *cli, 
->>>>>>> 9fc825ba
                                       TALLOC_CTX *mem_ctx,
                                       int argc, const char **argv)
 {
@@ -1074,11 +1018,7 @@
 
 	for (i=0; archi_table[i].long_archi!=NULL; i++) {
 
-<<<<<<< HEAD
-		werror = cli_spoolss_getprinterdriver( cli, mem_ctx, &pol, info_level, 
-=======
 		werror = rpccli_spoolss_getprinterdriver( cli, mem_ctx, &pol, info_level, 
->>>>>>> 9fc825ba
 			archi_table[i].long_archi, archi_table[i].version,
 			&ctr);
 
@@ -1121,11 +1061,7 @@
 /****************************************************************************
 ****************************************************************************/
 
-<<<<<<< HEAD
-static WERROR cmd_spoolss_enum_drivers(struct cli_state *cli, 
-=======
 static WERROR cmd_spoolss_enum_drivers(struct rpc_pipe_client *cli, 
->>>>>>> 9fc825ba
                                          TALLOC_CTX *mem_ctx,
                                          int argc, const char **argv)
 {
@@ -1153,11 +1089,7 @@
 		if ( i>0 && strequal(archi_table[i].long_archi, archi_table[i-1].long_archi) )
 			continue;
 
-<<<<<<< HEAD
-		werror = cli_spoolss_enumprinterdrivers(
-=======
 		werror = rpccli_spoolss_enumprinterdrivers(
->>>>>>> 9fc825ba
 			cli, mem_ctx, info_level, 
 			archi_table[i].long_archi, &returned, &ctr);
 
@@ -1222,11 +1154,7 @@
 /****************************************************************************
 ****************************************************************************/
 
-<<<<<<< HEAD
-static WERROR cmd_spoolss_getdriverdir(struct cli_state *cli, 
-=======
 static WERROR cmd_spoolss_getdriverdir(struct rpc_pipe_client *cli, 
->>>>>>> 9fc825ba
                                          TALLOC_CTX *mem_ctx,
                                          int argc, const char **argv)
 {
@@ -1248,11 +1176,7 @@
 
 	/* Get the directory.  Only use Info level 1 */
 
-<<<<<<< HEAD
-	result = cli_spoolss_getprinterdriverdir(cli, mem_ctx, 1, env, &ctr);
-=======
 	result = rpccli_spoolss_getprinterdriverdir(cli, mem_ctx, 1, env, &ctr);
->>>>>>> 9fc825ba
 
 	if (W_ERROR_IS_OK(result))
 		display_printdriverdir_1(ctr.info1);
@@ -1369,11 +1293,7 @@
 /****************************************************************************
 ****************************************************************************/
 
-<<<<<<< HEAD
-static WERROR cmd_spoolss_addprinterdriver(struct cli_state *cli, 
-=======
 static WERROR cmd_spoolss_addprinterdriver(struct rpc_pipe_client *cli, 
->>>>>>> 9fc825ba
                                              TALLOC_CTX *mem_ctx,
                                              int argc, const char **argv)
 {
@@ -1440,11 +1360,7 @@
 /****************************************************************************
 ****************************************************************************/
 
-<<<<<<< HEAD
-static WERROR cmd_spoolss_addprinterex(struct cli_state *cli, 
-=======
 static WERROR cmd_spoolss_addprinterex(struct rpc_pipe_client *cli, 
->>>>>>> 9fc825ba
                                          TALLOC_CTX *mem_ctx,
                                          int argc, const char **argv)
 {
@@ -1502,11 +1418,7 @@
 /****************************************************************************
 ****************************************************************************/
 
-<<<<<<< HEAD
-static WERROR cmd_spoolss_setdriver(struct cli_state *cli, 
-=======
 static WERROR cmd_spoolss_setdriver(struct rpc_pipe_client *cli, 
->>>>>>> 9fc825ba
                                       TALLOC_CTX *mem_ctx,
                                       int argc, const char **argv)
 {
@@ -1548,11 +1460,7 @@
 	ZERO_STRUCT (info2);
 	ctr.printers_2 = &info2;
 
-<<<<<<< HEAD
-	result = cli_spoolss_getprinter(cli, mem_ctx, &pol, level, &ctr);
-=======
 	result = rpccli_spoolss_getprinter(cli, mem_ctx, &pol, level, &ctr);
->>>>>>> 9fc825ba
 
 	if (!W_ERROR_IS_OK(result)) {
 		printf ("Unable to retrieve printer information!\n");
@@ -1585,11 +1493,7 @@
 /****************************************************************************
 ****************************************************************************/
 
-<<<<<<< HEAD
-static WERROR cmd_spoolss_deletedriverex(struct cli_state *cli, 
-=======
 static WERROR cmd_spoolss_deletedriverex(struct rpc_pipe_client *cli, 
->>>>>>> 9fc825ba
                                          TALLOC_CTX *mem_ctx,
                                          int argc, const char **argv)
 {
@@ -1647,11 +1551,7 @@
 /****************************************************************************
 ****************************************************************************/
 
-<<<<<<< HEAD
-static WERROR cmd_spoolss_deletedriver(struct cli_state *cli, 
-=======
 static WERROR cmd_spoolss_deletedriver(struct rpc_pipe_client *cli, 
->>>>>>> 9fc825ba
                                          TALLOC_CTX *mem_ctx,
                                          int argc, const char **argv)
 {
@@ -1696,11 +1596,7 @@
 /****************************************************************************
 ****************************************************************************/
 
-<<<<<<< HEAD
-static WERROR cmd_spoolss_getprintprocdir(struct cli_state *cli, 
-=======
 static WERROR cmd_spoolss_getprintprocdir(struct rpc_pipe_client *cli, 
->>>>>>> 9fc825ba
 					    TALLOC_CTX *mem_ctx,
 					    int argc, const char **argv)
 {
@@ -1724,11 +1620,7 @@
 		return WERR_NOMEM;
 	}
 
-<<<<<<< HEAD
-	result = cli_spoolss_getprintprocessordirectory(
-=======
 	result = rpccli_spoolss_getprintprocessordirectory(
->>>>>>> 9fc825ba
 		cli, mem_ctx, servername, environment, procdir);
 
 	if (W_ERROR_IS_OK(result))
@@ -1933,11 +1825,7 @@
 
 	/* Get the form */
 
-<<<<<<< HEAD
-	werror = cli_spoolss_getform(cli, mem_ctx, &handle, argv[2], 1, &form);
-=======
 	werror = rpccli_spoolss_getform(cli, mem_ctx, &handle, argv[2], 1, &form);
->>>>>>> 9fc825ba
 
 	if (!W_ERROR_IS_OK(werror))
 		goto done;
@@ -2041,11 +1929,7 @@
 	/* Enumerate forms */
 
 	offered = needed = 0;
-<<<<<<< HEAD
-	werror = cli_spoolss_enumforms(cli, mem_ctx, &handle, level, &num_forms, &forms);
-=======
 	werror = rpccli_spoolss_enumforms(cli, mem_ctx, &handle, level, &num_forms, &forms);
->>>>>>> 9fc825ba
 
 	if (!W_ERROR_IS_OK(werror))
 		goto done;
@@ -2071,11 +1955,7 @@
 /****************************************************************************
 ****************************************************************************/
 
-<<<<<<< HEAD
-static WERROR cmd_spoolss_setprinterdata(struct cli_state *cli,
-=======
 static WERROR cmd_spoolss_setprinterdata(struct rpc_pipe_client *cli,
->>>>>>> 9fc825ba
 					    TALLOC_CTX *mem_ctx,
 					    int argc, const char **argv)
 {
@@ -2088,17 +1968,11 @@
 	REGISTRY_VALUE value;
 
 	/* parse the command arguements */
-<<<<<<< HEAD
-	if (argc != 4) {
-		printf ("Usage: %s <printer> <value> <data>\n", argv[0]);
-		return WERR_OK;
-=======
 	if (argc < 5) {
 		printf ("Usage: %s <printer> <string|binary|dword|multistring>"
 			" <value> <data>\n",
 			argv[0]);
 		return WERR_INVALID_PARAM;
->>>>>>> 9fc825ba
 	}
 
 	slprintf(servername, sizeof(servername)-1, "\\\\%s", cli->cli->desthost);
@@ -2140,11 +2014,7 @@
 
 	ctr.printers_0 = &info;
 
-<<<<<<< HEAD
-        result = cli_spoolss_getprinter(cli, mem_ctx, &pol, 0, &ctr);
-=======
         result = rpccli_spoolss_getprinter(cli, mem_ctx, &pol, 0, &ctr);
->>>>>>> 9fc825ba
 
         if (!W_ERROR_IS_OK(result))
                 goto done;
@@ -2218,15 +2088,9 @@
 		printf ("Unable to set [%s=%s]!\n", argv[3], argv[4]);
 		goto done;
 	}
-<<<<<<< HEAD
-	printf("\tSetPrinterData succeeded [%s: %s]\n", argv[2], argv[3]);
-	
-        result = cli_spoolss_getprinter(cli, mem_ctx, &pol, 0, &ctr);
-=======
 	printf("\tSetPrinterData succeeded [%s: %s]\n", argv[3], argv[4]);
 	
         result = rpccli_spoolss_getprinter(cli, mem_ctx, &pol, 0, &ctr);
->>>>>>> 9fc825ba
 
         if (!W_ERROR_IS_OK(result))
                 goto done;
@@ -2328,11 +2192,7 @@
 	/* Enumerate ports */
 
 	offered = needed = 0;
-<<<<<<< HEAD
-	result = cli_spoolss_enumjobs(cli, mem_ctx, &hnd, level, 0, 1000,
-=======
 	result = rpccli_spoolss_enumjobs(cli, mem_ctx, &hnd, level, 0, 1000,
->>>>>>> 9fc825ba
 		&num_jobs, &ctr);
 
 	if (!W_ERROR_IS_OK(result))
@@ -2462,14 +2322,10 @@
 
 	/* Enumerate subkeys */
 
-<<<<<<< HEAD
-	result = cli_spoolss_enumprinterdataex(cli, mem_ctx, &hnd, keyname, &ctr);
-=======
 	if ( !(ctr = TALLOC_ZERO_P( mem_ctx, REGVAL_CTR )) ) 
 		return WERR_NOMEM;
 
 	result = rpccli_spoolss_enumprinterdataex(cli, mem_ctx, &hnd, keyname, ctr);
->>>>>>> 9fc825ba
 
 	if (!W_ERROR_IS_OK(result))
 		goto done;
@@ -2532,11 +2388,7 @@
 
 	/* Enumerate subkeys */
 
-<<<<<<< HEAD
-	result = cli_spoolss_enumprinterkey(cli, mem_ctx, &hnd, keyname, &keylist, NULL);
-=======
 	result = rpccli_spoolss_enumprinterkey(cli, mem_ctx, &hnd, keyname, &keylist, NULL);
->>>>>>> 9fc825ba
 
 	if (!W_ERROR_IS_OK(result))
 		goto done;
@@ -2562,11 +2414,7 @@
 /****************************************************************************
 ****************************************************************************/
 
-<<<<<<< HEAD
-static WERROR cmd_spoolss_rffpcnex(struct cli_state *cli, 
-=======
 static WERROR cmd_spoolss_rffpcnex(struct rpc_pipe_client *cli, 
->>>>>>> 9fc825ba
 				     TALLOC_CTX *mem_ctx, int argc, 
 				     const char **argv)
 {
