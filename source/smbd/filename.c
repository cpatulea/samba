--- conflicted
+++ resolved
@@ -450,11 +450,7 @@
 		mangled = !mangle_check_cache( name, maxlength, SNUM(conn));
 
 	/* open the directory */
-<<<<<<< HEAD
-	if (!(cur_dir = OpenDir(conn, path))) {
-=======
 	if (!(cur_dir = OpenDir(conn, path, NULL, 0))) {
->>>>>>> 369c89d3
 		DEBUG(3,("scan dir didn't open dir [%s]\n",path));
 		return(False);
 	}
