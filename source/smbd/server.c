--- conflicted
+++ resolved
@@ -30,10 +30,6 @@
 /* a useful macro to debug the last message processed */
 #define LAST_MESSAGE() smb_fn_name(last_message)
 
-<<<<<<< HEAD
-extern char *last_inbuf;
-=======
->>>>>>> 369c89d3
 extern struct auth_context *negprot_global_auth_context;
 extern pstring user_socket_options;
 extern SIG_ATOMIC_T got_sig_term;
