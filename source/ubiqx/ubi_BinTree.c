/* ========================================================================== **
 *                              ubi_BinTree.c
 *
 *  Copyright (C) 1991-1997 by Christopher R. Hertel
 *
 *  Email:  crh@ubiqx.mn.org
 * -------------------------------------------------------------------------- **
 *
 *  This module implements a simple binary tree.
 *
 * -------------------------------------------------------------------------- **
 *
 *  This library is free software; you can redistribute it and/or
 *  modify it under the terms of the GNU Library General Public
 *  License as published by the Free Software Foundation; either
 *  version 2 of the License, or (at your option) any later version.
 *
 *  This library is distributed in the hope that it will be useful,
 *  but WITHOUT ANY WARRANTY; without even the implied warranty of
 *  MERCHANTABILITY or FITNESS FOR A PARTICULAR PURPOSE.  See the GNU
 *  Library General Public License for more details.
 *
 *  You should have received a copy of the GNU Library General Public
 *  License along with this library; if not, write to the Free
 *  Software Foundation, Inc., 675 Mass Ave, Cambridge, MA 02139, USA.
 *
 * -------------------------------------------------------------------------- **
 *
 * Log: ubi_BinTree.c,v
<<<<<<< HEAD
 * Revision 4.1  1998/03/31 06:11:57  crh
 * Thomas Aglassinger sent E'mail pointing out errors in the
 * dereferencing of function pointers, and a missing typecast.
 * Thanks, Thomas!
 *
 * Revision 4.0  1998/03/10 03:19:22  crh
 * Added the AVL field 'balance' to the ubi_btNode structure.  This means
 * that all BinTree modules now use the same basic node structure, which
 * greatly simplifies the AVL module.
 * Decided that this was a big enough change to justify a new major revision
 * number.  3.0 was an error, so we're at 4.0.
 *
 * Revision 2.6  1998/01/24 06:27:46  crh
 * Added ubi_trCount() macro.
 *
=======
>>>>>>> 5c818b6c
 * Revision 2.5  1997/12/23 03:56:29  crh
 * In this version, all constants & macros defined in the header file have
 * the ubi_tr prefix.  Also cleaned up anything that gcc complained about
 * when run with '-pedantic -fsyntax-only -Wall'.
 *
 * Revision 2.4  1997/07/26 04:11:10  crh
 * + Just to be annoying I changed ubi_TRUE and ubi_FALSE to ubi_trTRUE
 *   and ubi_trFALSE.
 * + There is now a type ubi_trBool to go with ubi_trTRUE and ubi_trFALSE.
 * + There used to be something called "ubi_TypeDefs.h".  I got rid of it.
 * + Added function ubi_btLeafNode().
 *
 * Revision 2.3  1997/06/03 05:16:17  crh
 * Changed TRUE and FALSE to ubi_TRUE and ubi_FALSE to avoid conflicts.
 * Also changed the interface to function InitTree().  See the comments
 * for this function for more information.
 *
 * Revision 2.2  1995/10/03 22:00:07  CRH
 * Ubisized!
 * 
 * Revision 2.1  95/03/09  23:37:10  CRH
 * Added the ModuleID static string and function.  These modules are now
 * self-identifying.
 * 
 * Revision 2.0  95/02/27  22:00:17  CRH
 * Revision 2.0 of this program includes the following changes:
 *
 *     1)  A fix to a major typo in the RepaceNode() function.
 *     2)  The addition of the static function Border().
 *     3)  The addition of the public functions FirstOf() and LastOf(), which
 *         use Border(). These functions are used with trees that allow
 *         duplicate keys.
 *     4)  A complete rewrite of the Locate() function.  Locate() now accepts
 *         a "comparison" operator.
 *     5)  Overall enhancements to both code and comments.
 *
 * I decided to give this a new major rev number because the interface has
 * changed.  In particular, there are two new functions, and changes to the
 * Locate() function.
 *
 * Revision 1.0  93/10/15  22:44:59  CRH
 * With this revision, I have added a set of #define's that provide a single,
 * standard API to all existing tree modules.  Until now, each of the three
 * existing modules had a different function and typedef prefix, as follows:
 *
 *       Module        Prefix
 *     ubi_BinTree     ubi_bt
 *     ubi_AVLtree     ubi_avl
 *     ubi_SplayTree   ubi_spt
 *
 * To further complicate matters, only those portions of the base module
 * (ubi_BinTree) that were superceeded in the new module had the new names.
 * For example, if you were using ubi_AVLtree, the AVL node structure was
 * named "ubi_avlNode", but the root structure was still "ubi_btRoot".  Using
 * SplayTree, the locate function was called "ubi_sptLocate", but the next
 * and previous functions remained "ubi_btNext" and "ubi_btPrev".
 *
 * This was not too terrible if you were familiar with the modules and knew
 * exactly which tree model you wanted to use.  If you wanted to be able to
 * change modules (for speed comparisons, etc), things could get messy very
 * quickly.
 *
 * So, I have added a set of defined names that get redefined in any of the
 * descendant modules.  To use this standardized interface in your code,
 * simply replace all occurances of "ubi_bt", "ubi_avl", and "ubi_spt" with
 * "ubi_tr".  The "ubi_tr" names will resolve to the correct function or
 * datatype names for the module that you are using.  Just remember to
 * include the header for that module in your program file.  Because these
 * names are handled by the preprocessor, there is no added run-time
 * overhead.
 *
 * Note that the original names do still exist, and can be used if you wish
 * to write code directly to a specific module.  This should probably only be
 * done if you are planning to implement a new descendant type, such as
 * red/black trees.  CRH
 *
 *  V0.0 - June, 1991   -  Written by Christopher R. Hertel (CRH).
 *
 * ========================================================================== **
 */

#include "ubi_BinTree.h"            /* Header for this module          */
#include <stdlib.h>                 /* Standard C definitions.         */

/* ========================================================================== **
 * Static data.
 */

static char ModuleID[] = "ubi_BinTree\n\
<<<<<<< HEAD
\tRevision: 4.1\n\
\tDate: 1998/03/31 06:11:57\n\
=======
\tRevision: 2.5\n\
\tDate: 1997/12/23 03:56:29\n\
>>>>>>> 5c818b6c
\tAuthor: crh\n";

/* ========================================================================== **
 * Internal (private) functions.
 */

static ubi_btNodePtr qFind( ubi_btCompFunc cmp,
                            ubi_btItemPtr  FindMe,
                   register ubi_btNodePtr  p )
  /* ------------------------------------------------------------------------ **
   * This function performs a non-recursive search of a tree for a node
   * matching a specific key.  It is called "qFind()" because it is
   * faster that TreeFind (below).
   *
   *  Input:
   *     cmp      -  a pointer to the tree's comparison function.
   *     FindMe   -  a pointer to the key value for which to search.
   *     p        -  a pointer to the starting point of the search.  <p>
   *                 is considered to be the root of a subtree, and only
   *                 the subtree will be searched.
   *
   *  Output:
   *     A pointer to a node with a key that matches the key indicated by
   *     FindMe, or NULL if no such node was found.
   *
   *  Note:   In a tree that allows duplicates, the pointer returned *might
   *          not* point to the (sequentially) first occurance of the
   *          desired key.
   * ------------------------------------------------------------------------ **
   */
  {
  int tmp;

  while( p && (( tmp = ubi_trAbNormal((*cmp)(FindMe, p)) ) != ubi_trEQUAL) )
    p = p->Link[tmp];

  return( p );
  } /* qFind */

static ubi_btNodePtr TreeFind( ubi_btItemPtr  findme,
                               ubi_btNodePtr  p,
                               ubi_btNodePtr *parentp,
                               char          *gender,
                               ubi_btCompFunc CmpFunc )
  /* ------------------------------------------------------------------------ **
   * TreeFind() searches a tree for a given value (findme).  It will return a
   * pointer to the target node, if found, or NULL if the target node was not
   * found.
   *
   * TreeFind() also returns, via parameters, a pointer to the parent of the
   * target node, and a LEFT or RIGHT value indicating which child of the
   * parent is the target node.  *If the target is not found*, then these
   * values indicate the place at which the target *should be found*.  This
   * is useful when inserting a new node into a tree or searching for nodes
   * "near" the target node.
   *
   * The parameters are:
   *
   *  findme   -  is a pointer to the key information to be searched for.
   *  p        -  points to the root of the tree to be searched.
   *  parentp  -  will return a pointer to a pointer to the !parent! of the
   *              target node, which can be especially usefull if the target
   *              was not found.
   *  gender   -  returns LEFT or RIGHT to indicate which child of *parentp
   *              was last searched.
   *  CmpFunc  -  points to the comparison function.
   *
   * This function is called by ubi_btLocate() and ubi_btInsert().
   * ------------------------------------------------------------------------ **
   */
  {
  register ubi_btNodePtr tmp_p      = p;
  ubi_btNodePtr          tmp_pp     = NULL;
  signed char            tmp_gender = ubi_trEQUAL;
  int                    tmp_cmp;

  while( tmp_p
     && (ubi_trEQUAL != (tmp_cmp = ubi_trAbNormal((*CmpFunc)(findme, tmp_p)))) )
    {
    tmp_pp     = tmp_p;                 /* Keep track of previous node. */
    tmp_gender = (signed char)tmp_cmp;  /* Keep track of sex of child.  */
    tmp_p      = tmp_p->Link[tmp_cmp];  /* Go to child. */
    }
  *parentp = tmp_pp;                /* Return results. */
  *gender  = tmp_gender;
  return( tmp_p );
  } /* TreeFind */

static void ReplaceNode( ubi_btNodePtr *parent,
                         ubi_btNodePtr  oldnode,
                         ubi_btNodePtr  newnode )
  /* ------------------------------------------------------------------ *
   * Remove node oldnode from the tree, replacing it with node newnode.
   *
   * Input:
   *  parent   - A pointer to he parent pointer of the node to be
   *             replaced.  <parent> may point to the Link[] field of
   *             a parent node, or it may indicate the root pointer at
   *             the top of the tree.
   *  oldnode  - A pointer to the node that is to be replaced.
   *  newnode  - A pointer to the node that is to be installed in the
   *             place of <*oldnode>.
   *
   * Notes:    Don't forget to free oldnode.
   *           Also, this function used to have a really nasty typo
   *           bug.  "oldnode" and "newnode" were swapped in the line
   *           that now reads:
   *     ((unsigned char *)newnode)[i] = ((unsigned char *)oldnode)[i];
   *           Bleah!
   * ------------------------------------------------------------------ *
   */
  {
  register int i;
  register int btNodeSize = sizeof( ubi_btNode );

  for( i = 0; i < btNodeSize; i++ ) /* Copy node internals to new node. */
    ((unsigned char *)newnode)[i] = ((unsigned char *)oldnode)[i];
  (*parent) = newnode;              /* Old node's parent points to new child. */
  /* Now tell the children about their new step-parent. */
  if( oldnode->Link[ubi_trLEFT] )
    (oldnode->Link[ubi_trLEFT])->Link[ubi_trPARENT] = newnode;
  if( oldnode->Link[ubi_trRIGHT] )
    (oldnode->Link[ubi_trRIGHT])->Link[ubi_trPARENT] = newnode;
  } /* ReplaceNode */

static void SwapNodes( ubi_btRootPtr RootPtr,
                       ubi_btNodePtr Node1,
                       ubi_btNodePtr Node2 )
  /* ------------------------------------------------------------------------ **
   * This function swaps two nodes in the tree.  Node1 will take the place of
   * Node2, and Node2 will fill in the space left vacant by Node 1.
   *
   * Input:
   *  RootPtr  - pointer to the tree header structure for this tree.
   *  Node1    - \
   *              > These are the two nodes which are to be swapped.
   *  Node2    - /
   *
   * Notes:
   *  This function does a three step swap, using a dummy node as a place
   *  holder.  This function is used by ubi_btRemove().
   * ------------------------------------------------------------------------ **
   */
  {
  ubi_btNodePtr *Parent;
  ubi_btNode     dummy;
  ubi_btNodePtr  dummy_p = &dummy;

  /* Replace Node 1 with the dummy, thus removing Node1 from the tree. */
  if( Node1->Link[ubi_trPARENT] )
    Parent = &((Node1->Link[ubi_trPARENT])->Link[(int)(Node1->gender)]);
  else
    Parent = &(RootPtr->root);
  ReplaceNode( Parent, Node1, dummy_p );

  /* Swap Node 1 with Node 2, placing Node 1 back into the tree. */
  if( Node2->Link[ubi_trPARENT] )
    Parent = &((Node2->Link[ubi_trPARENT])->Link[(int)(Node2->gender)]);
  else
    Parent = &(RootPtr->root);
  ReplaceNode( Parent, Node2, Node1 );

  /* Swap Node 2 and the dummy, thus placing Node 2 back into the tree. */
  if( dummy_p->Link[ubi_trPARENT] )
    Parent = &((dummy_p->Link[ubi_trPARENT])->Link[(int)(dummy_p->gender)]);
  else
    Parent = &(RootPtr->root);
  ReplaceNode( Parent, dummy_p, Node2 );
  } /* SwapNodes */

/* -------------------------------------------------------------------------- **
 * These routines allow you to walk through the tree, forwards or backwards.
 */

static ubi_btNodePtr SubSlide( register ubi_btNodePtr P,
                               register int           whichway )
  /* ------------------------------------------------------------------------ **
   * Slide down the side of a subtree.
   *
   * Given a starting node, this function returns a pointer to the LEFT-, or
   * RIGHT-most descendent, *or* (if whichway is PARENT) to the tree root.
   *
   *  Input:  P         - a pointer to a starting place.
   *          whichway  - the direction (LEFT, RIGHT, or PARENT) in which to
   *                      travel.
   *  Output: A pointer to a node that is either the root, or has no
   *          whichway-th child but is within the subtree of P.  Note that
   *          the return value may be the same as P.  The return value *will
   *          be* NULL if P is NULL.
   * ------------------------------------------------------------------------ **
   */
  {
  ubi_btNodePtr Q = NULL;

  while( P )
    {
    Q = P;
    P = P->Link[ whichway ];
    }
  return( Q );
  } /* SubSlide */

static ubi_btNodePtr Neighbor( register ubi_btNodePtr P,
                               register int           whichway )
  /* ------------------------------------------------------------------------ **
   * Given starting point p, return the (key order) next or preceeding node
   * in the tree.
   *
   *  Input:  P         - Pointer to our starting place node.
   *          whichway  - the direction in which to travel to find the
   *                      neighbor, i.e., the RIGHT neighbor or the LEFT
   *                      neighbor.
   *
   *  Output: A pointer to the neighboring node, or NULL if P was NULL.
   *
   *  Notes:  If whichway is PARENT, the results are unpredictable.
   * ------------------------------------------------------------------------ **
   */
  {
  if( P )
    {
    if( P->Link[ whichway ] )
      return( SubSlide( P->Link[ whichway ], (char)ubi_trRevWay(whichway) ) );
    else
      while( P->Link[ ubi_trPARENT ] )
        {
        if( (P->Link[ ubi_trPARENT ])->Link[ whichway ] == P )
          P = P->Link[ ubi_trPARENT ];
        else
          return( P->Link[ ubi_trPARENT ] );
        }
    }
  return( NULL );
  } /* Neighbor */

static ubi_btNodePtr Border( ubi_btRootPtr RootPtr,
                             ubi_btItemPtr FindMe,
                             ubi_btNodePtr p,
                             int           whichway )
  /* ------------------------------------------------------------------------ **
   * Given starting point p, which has a key value equal to *FindMe, locate
   * the first (index order) node with the same key value.
   *
   * This function is useful in trees that have can have duplicate keys.
   * For example, consider the following tree:
   *     Tree                                                      Traversal
   *       2    If <p> points to the root and <whichway> is RIGHT,     3
   *      / \    then the return value will be a pointer to the       / \
   *     2   2    RIGHT child of the root node.  The tree on         2   5
   *    /   / \    the right shows the order of traversal.          /   / \
   *   1   2   3                                                   1   4   6
   *
   *  Input:  RootPtr   - Pointer to the tree root structure.
   *          FindMe    - Key value for comparisons.
   *          p         - Pointer to the starting-point node.
   *          whichway  - the direction in which to travel to find the
   *                      neighbor, i.e., the RIGHT neighbor or the LEFT
   *                      neighbor.
   *
   *  Output: A pointer to the first (index, or "traversal", order) node with
   *          a Key value that matches *FindMe.
   *
   *  Notes:  If whichway is PARENT, or if the tree does not allow duplicate
   *          keys, this function will return <p>.
   * ------------------------------------------------------------------------ **
   */
  {
  register ubi_btNodePtr q;

  /* Exit if there's nothing that can be done. */
  if( !ubi_trDups_OK( RootPtr ) || (ubi_trPARENT == whichway) )
    return( p );

  /* First, if needed, move up the tree.  We need to get to the root of the
   * subtree that contains all of the matching nodes.
   */
  q = p->Link[ubi_trPARENT];
  while( q && (ubi_trEQUAL == ubi_trAbNormal( (*(RootPtr->cmp))(FindMe, q) )) )
    {
    p = q;
    q = p->Link[ubi_trPARENT];
    }

  /* Next, move back down in the "whichway" direction. */
  q = p->Link[whichway];
  while( q )
    {
    q = qFind( RootPtr->cmp, FindMe, q );
    if( q )
      {
      p = q;
      q = p->Link[whichway];
      }
    }
  return( p );
  } /* Border */


/* ========================================================================== **
 * Exported utilities.
 */

long ubi_btSgn( register long x )
  /* ------------------------------------------------------------------------ **
   * Return the sign of x; {negative,zero,positive} ==> {-1, 0, 1}.
   *
   *  Input:  x - a signed long integer value.
   *
   *  Output: the "sign" of x, represented as follows:
   *            -1 == negative
   *             0 == zero (no sign)
   *             1 == positive
   *
   * Note: This utility is provided in order to facilitate the conversion
   *       of C comparison function return values into BinTree direction
   *       values: {LEFT, PARENT, EQUAL}.  It is INCORPORATED into the
   *       ubi_trAbNormal() conversion macro!
   *
   * ------------------------------------------------------------------------ **
   */
  {
  return( (x)?((x>0)?(1):(-1)):(0) );
  } /* ubi_btSgn */

ubi_btNodePtr ubi_btInitNode( ubi_btNodePtr NodePtr )
  /* ------------------------------------------------------------------------ **
   * Initialize a tree node.
   *
   *  Input:  a pointer to a ubi_btNode structure to be initialized.
   *  Output: a pointer to the initialized ubi_btNode structure (ie. the
   *          same as the input pointer).
   * ------------------------------------------------------------------------ **
   */
  {
  NodePtr->Link[ ubi_trLEFT ]   = NULL;
  NodePtr->Link[ ubi_trPARENT ] = NULL;
  NodePtr->Link[ ubi_trRIGHT ]  = NULL;
  NodePtr->gender               = ubi_trEQUAL;
  return( NodePtr );
  } /* ubi_btInitNode */

ubi_btRootPtr ubi_btInitTree( ubi_btRootPtr   RootPtr,
                              ubi_btCompFunc  CompFunc,
                              unsigned char   Flags )
  /* ------------------------------------------------------------------------ **
   * Initialize the fields of a Tree Root header structure.
   *
   *  Input:   RootPtr   - a pointer to an ubi_btRoot structure to be
   *                       initialized.
   *           CompFunc  - a pointer to a comparison function that will be used
   *                       whenever nodes in the tree must be compared against
   *                       outside values.
   *           Flags     - One bytes worth of flags.  Flags include
   *                       ubi_trOVERWRITE and ubi_trDUPKEY.  See the header
   *                       file for more info.
   *
   *  Output:  a pointer to the initialized ubi_btRoot structure (ie. the
   *           same value as RootPtr).
   *
   *  Note:    The interface to this function has changed from that of
   *           previous versions.  The <Flags> parameter replaces two
   *           boolean parameters that had the same basic effect.
   *
   * ------------------------------------------------------------------------ **
   */
  {
  if( RootPtr )
    {
    RootPtr->root   = NULL;
    RootPtr->count  = 0L;
    RootPtr->cmp    = CompFunc;
    RootPtr->flags  = (Flags & ubi_trDUPKEY) ? ubi_trDUPKEY : Flags;
    }                 /* There are only two supported flags, and they are
                       * mutually exclusive.  ubi_trDUPKEY takes precedence
                       * over ubi_trOVERWRITE.
                       */
  return( RootPtr );
  } /* ubi_btInitTree */

ubi_trBool ubi_btInsert( ubi_btRootPtr  RootPtr,
                         ubi_btNodePtr  NewNode,
                         ubi_btItemPtr  ItemPtr,
                         ubi_btNodePtr *OldNode )
  /* ------------------------------------------------------------------------ **
   * This function uses a non-recursive algorithm to add a new element to the
   * tree.
   *
   *  Input:   RootPtr  -  a pointer to the ubi_btRoot structure that indicates
   *                       the root of the tree to which NewNode is to be added.
   *           NewNode  -  a pointer to an ubi_btNode structure that is NOT
   *                       part of any tree.
   *           ItemPtr  -  A pointer to the sort key that is stored within
   *                       *NewNode.  ItemPtr MUST point to information stored
   *                       in *NewNode or an EXACT DUPLICATE.  The key data
   *                       indicated by ItemPtr is used to place the new node
   *                       into the tree.
   *           OldNode  -  a pointer to an ubi_btNodePtr.  When searching
   *                       the tree, a duplicate node may be found.  If
   *                       duplicates are allowed, then the new node will
   *                       be simply placed into the tree.  If duplicates
   *                       are not allowed, however, then one of two things
   *                       may happen.
   *                       1) if overwritting *is not* allowed, this
   *                          function will return FALSE (indicating that
   *                          the new node could not be inserted), and
   *                          *OldNode will point to the duplicate that is
   *                          still in the tree.
   *                       2) if overwritting *is* allowed, then this
   *                          function will swap **OldNode for *NewNode.
   *                          In this case, *OldNode will point to the node
   *                          that was removed (thus allowing you to free
   *                          the node).
   *                          **  If you are using overwrite mode, ALWAYS  **
   *                          ** check the return value of this parameter! **
   *                 Note: You may pass NULL in this parameter, the
   *                       function knows how to cope.  If you do this,
   *                       however, there will be no way to return a
   *                       pointer to an old (ie. replaced) node (which is
   *                       a problem if you are using overwrite mode).
   *
   *  Output:  a boolean value indicating success or failure.  The function
   *           will return FALSE if the node could not be added to the tree.
   *           Such failure will only occur if duplicates are not allowed,
   *           nodes cannot be overwritten, AND a duplicate key was found
   *           within the tree.
   * ------------------------------------------------------------------------ **
   */
  {
  ubi_btNodePtr OtherP,
                parent = NULL;
  char          tmp;

  if( !(OldNode) )       /* If they didn't give us a pointer, supply our own. */
    OldNode = &OtherP;

  (void)ubi_btInitNode( NewNode );     /* Init the new node's BinTree fields. */

  /* Find a place for the new node. */
  *OldNode = TreeFind(ItemPtr, (RootPtr->root), &parent, &tmp, (RootPtr->cmp));

  /* Now add the node to the tree... */
  if (!(*OldNode)) /* The easy one: we have a space for a new node! */
    {
    if (!(parent))
      RootPtr->root = NewNode;
    else
      {
      parent->Link[(int)tmp]      = NewNode;
      NewNode->Link[ubi_trPARENT] = parent;
      NewNode->gender             = tmp;
      }
    (RootPtr->count)++;
    return( ubi_trTRUE );
    }

  /* If we reach this point, we know that a duplicate node exists.  This
   * section adds the node to the tree if duplicate keys are allowed.
   */
  if( ubi_trDups_OK(RootPtr) )    /* Key exists, add duplicate */
    {
    ubi_btNodePtr q;

    tmp = ubi_trRIGHT;
    q = (*OldNode);
    *OldNode = NULL;
    while( q )
      {
      parent = q;
      if( tmp == ubi_trEQUAL )
        tmp = ubi_trRIGHT;
      q = q->Link[(int)tmp];
      if ( q )
        tmp = ubi_trAbNormal( (*(RootPtr->cmp))(ItemPtr, q) );
      }
    parent->Link[(int)tmp]       = NewNode;
    NewNode->Link[ubi_trPARENT]  = parent;
    NewNode->gender              = tmp;
    (RootPtr->count)++;
    return( ubi_trTRUE );
    }

  /* If we get to *this* point, we know that we are not allowed to have
   * duplicate nodes, but our node keys match, so... may we replace the
   * old one?
   */
  if( ubi_trOvwt_OK(RootPtr) )    /* Key exists, we replace */
    {
    if (!(parent))
      ReplaceNode( &(RootPtr->root), *OldNode, NewNode );
    else
      ReplaceNode( &(parent->Link[(int)((*OldNode)->gender)]),
                   *OldNode, NewNode );
    return( ubi_trTRUE );
    }

  return( ubi_trFALSE );      /* Failure: could not replace an existing node. */
  } /* ubi_btInsert */

ubi_btNodePtr ubi_btRemove( ubi_btRootPtr RootPtr,
                            ubi_btNodePtr DeadNode )
  /* ------------------------------------------------------------------------ **
   * This function removes the indicated node from the tree.
   *
   *  Input:   RootPtr  -  A pointer to the header of the tree that contains
   *                       the node to be removed.
   *           DeadNode -  A pointer to the node that will be removed.
   *
   *  Output:  This function returns a pointer to the node that was removed
   *           from the tree (ie. the same as DeadNode).
   *
   *  Note:    The node MUST be in the tree indicated by RootPtr.  If not,
   *           strange and evil things will happen to your trees.
   * ------------------------------------------------------------------------ **
   */
  {
  ubi_btNodePtr p,
               *parentp;
  int           tmp;

  /* if the node has both left and right subtrees, then we have to swap
   * it with another node.  The other node we choose will be the Prev()ious
   * node, which is garunteed to have no RIGHT child.
   */
  if( (DeadNode->Link[ubi_trLEFT]) && (DeadNode->Link[ubi_trRIGHT]) )
    SwapNodes( RootPtr, DeadNode, ubi_btPrev( DeadNode ) );

  /* The parent of the node to be deleted may be another node, or it may be
   * the root of the tree.  Since we're not sure, it's best just to have
   * a pointer to the parent pointer, whatever it is.
   */
  if (DeadNode->Link[ubi_trPARENT])
    parentp = &((DeadNode->Link[ubi_trPARENT])->Link[(int)(DeadNode->gender)]);
  else
    parentp = &( RootPtr->root );

  /* Now link the parent to the only grand-child and patch up the gender. */
  tmp = ((DeadNode->Link[ubi_trLEFT])?ubi_trLEFT:ubi_trRIGHT);

  p = (DeadNode->Link[tmp]);
  if( p )
    {
    p->Link[ubi_trPARENT] = DeadNode->Link[ubi_trPARENT];
    p->gender       = DeadNode->gender;
    }
  (*parentp) = p;

  /* Finished, reduce the node count and return. */
  (RootPtr->count)--;
  return( DeadNode );
  } /* ubi_btRemove */

ubi_btNodePtr ubi_btLocate( ubi_btRootPtr RootPtr,
                            ubi_btItemPtr FindMe,
                            ubi_trCompOps CompOp )
  /* ------------------------------------------------------------------------ **
   * The purpose of ubi_btLocate() is to find a node or set of nodes given
   * a target value and a "comparison operator".  The Locate() function is
   * more flexible and (in the case of trees that may contain dupicate keys)
   * more precise than the ubi_btFind() function.  The latter is faster,
   * but it only searches for exact matches and, if the tree contains
   * duplicates, Find() may return a pointer to any one of the duplicate-
   * keyed records.
   *
   *  Input:
   *     RootPtr  -  A pointer to the header of the tree to be searched.
   *     FindMe   -  An ubi_btItemPtr that indicates the key for which to
   *                 search.
   *     CompOp   -  One of the following:
   *                    CompOp     Return a pointer to the node with
   *                    ------     ---------------------------------
   *                   ubi_trLT - the last key value that is less
   *                              than FindMe.
   *                   ubi_trLE - the first key matching FindMe, or
   *                              the last key that is less than
   *                              FindMe.
   *                   ubi_trEQ - the first key matching FindMe.
   *                   ubi_trGE - the first key matching FindMe, or the
   *                              first key greater than FindMe.
   *                   ubi_trGT - the first key greater than FindMe.
   *  Output:
   *     A pointer to the node matching the criteria listed above under
   *     CompOp, or NULL if no node matched the criteria.
   *
   *  Notes:
   *     In the case of trees with duplicate keys, Locate() will behave as
   *     follows:
   *
   *     Find:  3                       Find: 3
   *     Keys:  1 2 2 2 3 3 3 3 3 4 4   Keys: 1 1 2 2 2 4 4 5 5 5 6
   *                  ^ ^         ^                   ^ ^
   *                 LT EQ        GT                 LE GE
   *
   *     That is, when returning a pointer to a node with a key that is LESS
   *     THAN the target key (FindMe), Locate() will return a pointer to the
   *     LAST matching node.
   *     When returning a pointer to a node with a key that is GREATER
   *     THAN the target key (FindMe), Locate() will return a pointer to the
   *     FIRST matching node.
   *
   *  See Also: ubi_btFind(), ubi_btFirstOf(), ubi_btLastOf().
   * ------------------------------------------------------------------------ **
   */
  {
  register ubi_btNodePtr p;
  ubi_btNodePtr   parent;
  char            whichkid;

  /* Start by searching for a matching node. */
  p = TreeFind( FindMe,
                RootPtr->root,
                &parent,
                &whichkid,
                RootPtr->cmp );

  if( p )   /* If we have found a match, we can resolve as follows: */
    {
    switch( CompOp )
      {
      case ubi_trLT:            /* It's just a jump to the left...  */
        p = Border( RootPtr, FindMe, p, ubi_trLEFT );
        return( Neighbor( p, ubi_trLEFT ) );
      case ubi_trGT:            /* ...and then a jump to the right. */
        p = Border( RootPtr, FindMe, p, ubi_trRIGHT );
        return( Neighbor( p, ubi_trRIGHT ) );
      default:
        p = Border( RootPtr, FindMe, p, ubi_trLEFT );
        return( p );
      }
    }

  /* Else, no match. */
  if( ubi_trEQ == CompOp )    /* If we were looking for an exact match... */
    return( NULL );           /* ...forget it.                            */

  /* We can still return a valid result for GT, GE, LE, and LT.
   * <parent> points to a node with a value that is either just before or
   * just after the target value.
   * Remaining possibilities are LT and GT (including LE & GE).
   */
  if( (ubi_trLT == CompOp) || (ubi_trLE == CompOp) )
    return( (ubi_trLEFT == whichkid) ? Neighbor( parent, whichkid ) : parent );
  else
    return( (ubi_trRIGHT == whichkid) ? Neighbor( parent, whichkid ) : parent );
  } /* ubi_btLocate */

ubi_btNodePtr ubi_btFind( ubi_btRootPtr RootPtr,
                          ubi_btItemPtr FindMe )
  /* ------------------------------------------------------------------------ **
   * This function performs a non-recursive search of a tree for any node
   * matching a specific key.
   *
   *  Input:
   *     RootPtr  -  a pointer to the header of the tree to be searched.
   *     FindMe   -  a pointer to the key value for which to search.
   *
   *  Output:
   *     A pointer to a node with a key that matches the key indicated by
   *     FindMe, or NULL if no such node was found.
   *
   *  Note:   In a tree that allows duplicates, the pointer returned *might
   *          not* point to the (sequentially) first occurance of the
   *          desired key.  In such a tree, it may be more useful to use
   *          ubi_btLocate().
   * ------------------------------------------------------------------------ **
   */
  {
  return( qFind( RootPtr->cmp, FindMe, RootPtr->root ) );
  } /* ubi_btFind */

ubi_btNodePtr ubi_btNext( ubi_btNodePtr P )
  /* ------------------------------------------------------------------------ **
   * Given the node indicated by P, find the (sorted order) Next node in the
   * tree.
   *  Input:   P  -  a pointer to a node that exists in a binary tree.
   *  Output:  A pointer to the "next" node in the tree, or NULL if P pointed
   *           to the "last" node in the tree or was NULL.
   * ------------------------------------------------------------------------ **
   */
  {
  return( Neighbor( P, ubi_trRIGHT ) );
  } /* ubi_btNext */

ubi_btNodePtr ubi_btPrev( ubi_btNodePtr P )
  /* ------------------------------------------------------------------------ **
   * Given the node indicated by P, find the (sorted order) Previous node in
   * the tree.
   *  Input:   P  -  a pointer to a node that exists in a binary tree.
   *  Output:  A pointer to the "previous" node in the tree, or NULL if P
   *           pointed to the "first" node in the tree or was NULL.
   * ------------------------------------------------------------------------ **
   */
  {
  return( Neighbor( P, ubi_trLEFT ) );
  } /* ubi_btPrev */

ubi_btNodePtr ubi_btFirst( ubi_btNodePtr P )
  /* ------------------------------------------------------------------------ **
   * Given the node indicated by P, find the (sorted order) First node in the
   * subtree of which *P is the root.
   *  Input:   P  -  a pointer to a node that exists in a binary tree.
   *  Output:  A pointer to the "first" node in a subtree that has *P as its
   *           root.  This function will return NULL only if P is NULL.
   *  Note:    In general, you will be passing in the value of the root field
   *           of an ubi_btRoot structure.
   * ------------------------------------------------------------------------ **
   */
  {
  return( SubSlide( P, ubi_trLEFT ) );
  } /* ubi_btFirst */

ubi_btNodePtr ubi_btLast( ubi_btNodePtr P )
  /* ------------------------------------------------------------------------ **
   * Given the node indicated by P, find the (sorted order) Last node in the
   * subtree of which *P is the root.
   *  Input:   P  -  a pointer to a node that exists in a binary tree.
   *  Output:  A pointer to the "last" node in a subtree that has *P as its
   *           root.  This function will return NULL only if P is NULL.
   *  Note:    In general, you will be passing in the value of the root field
   *           of an ubi_btRoot structure.
   * ------------------------------------------------------------------------ **
   */
  {
  return( SubSlide( P, ubi_trRIGHT ) );
  } /* ubi_btLast */

ubi_btNodePtr ubi_btFirstOf( ubi_btRootPtr RootPtr,
                             ubi_btItemPtr MatchMe,
                             ubi_btNodePtr p )
  /* ------------------------------------------------------------------------ **
   * Given a tree that a allows duplicate keys, and a pointer to a node in
   * the tree, this function will return a pointer to the first (traversal
   * order) node with the same key value.
   *
   *  Input:  RootPtr - A pointer to the root of the tree.
   *          MatchMe - A pointer to the key value.  This should probably
   *                    point to the key within node *p.
   *          p       - A pointer to a node in the tree.
   *  Output: A pointer to the first node in the set of nodes with keys
   *          matching <FindMe>.
   *  Notes:  Node *p MUST be in the set of nodes with keys matching
   *          <FindMe>.  If not, this function will return NULL.
   * ------------------------------------------------------------------------ **
   */
  {
  /* If our starting point is invalid, return NULL. */
  if( !p || ubi_trAbNormal( (*(RootPtr->cmp))( MatchMe, p ) != ubi_trEQUAL ) )
    return( NULL );
  return( Border( RootPtr, MatchMe, p, ubi_trLEFT ) );
  } /* ubi_btFirstOf */

ubi_btNodePtr ubi_btLastOf( ubi_btRootPtr RootPtr,
                            ubi_btItemPtr MatchMe,
                            ubi_btNodePtr p )
  /* ------------------------------------------------------------------------ **
   * Given a tree that a allows duplicate keys, and a pointer to a node in
   * the tree, this function will return a pointer to the last (traversal
   * order) node with the same key value.
   *
   *  Input:  RootPtr - A pointer to the root of the tree.
   *          MatchMe - A pointer to the key value.  This should probably
   *                    point to the key within node *p.
   *          p       - A pointer to a node in the tree.
   *  Output: A pointer to the last node in the set of nodes with keys
   *          matching <FindMe>.
   *  Notes:  Node *p MUST be in the set of nodes with keys matching
   *          <FindMe>.  If not, this function will return NULL.
   * ------------------------------------------------------------------------ **
   */
  {
  /* If our starting point is invalid, return NULL. */
  if( !p || ubi_trAbNormal( (*(RootPtr->cmp))( MatchMe, p ) != ubi_trEQUAL ) )
    return( NULL );
  return( Border( RootPtr, MatchMe, p, ubi_trRIGHT ) );
  } /* ubi_btLastOf */

ubi_trBool ubi_btTraverse( ubi_btRootPtr   RootPtr,
                           ubi_btActionRtn EachNode,
                           void           *UserData )
  /* ------------------------------------------------------------------------ **
   * Traverse a tree in sorted order (non-recursively).  At each node, call
   * (*EachNode)(), passing a pointer to the current node, and UserData as the
   * second parameter.
   *  Input:   RootPtr  -  a pointer to an ubi_btRoot structure that indicates
   *                       the tree to be traversed.
   *           EachNode -  a pointer to a function to be called at each node
   *                       as the node is visited.
   *           UserData -  a generic pointer that may point to anything that
   *                       you choose.
   *  Output:  A boolean value.  FALSE if the tree is empty, otherwise TRUE.
   * ------------------------------------------------------------------------ **
   */
  {
  ubi_btNodePtr p;

  if( !(p = ubi_btFirst( RootPtr->root )) ) return( ubi_trFALSE );

  while( p )
    {
    (*EachNode)( p, UserData );
    p = ubi_btNext( p );
    }
  return( ubi_trTRUE );
  } /* ubi_btTraverse */

ubi_trBool ubi_btKillTree( ubi_btRootPtr     RootPtr,
                           ubi_btKillNodeRtn FreeNode )
  /* ------------------------------------------------------------------------ **
   * Delete an entire tree (non-recursively) and reinitialize the ubi_btRoot
   * structure.  Note that this function will return FALSE if either parameter
   * is NULL.
   *
   *  Input:   RootPtr  -  a pointer to an ubi_btRoot structure that indicates
   *                       the root of the tree to delete.
   *           FreeNode -  a function that will be called for each node in the
   *                       tree to deallocate the memory used by the node.
   *
   *  Output:  A boolean value.  FALSE if either input parameter was NULL, else
   *           TRUE.
   *
   * ------------------------------------------------------------------------ **
   */
  {
  ubi_btNodePtr p, q;

  if( !(RootPtr) || !(FreeNode) )
    return( ubi_trFALSE );

  p = ubi_btFirst( RootPtr->root );
  while( p )
    {
    q = p;
    while( q->Link[ubi_trRIGHT] )
      q = SubSlide( q->Link[ubi_trRIGHT], ubi_trLEFT );
    p = q->Link[ubi_trPARENT];
    if( p )
      p->Link[ ((p->Link[ubi_trLEFT] == q)?ubi_trLEFT:ubi_trRIGHT) ] = NULL;
    (*FreeNode)((void *)q);
    }

  (void)ubi_btInitTree( RootPtr,
                        RootPtr->cmp,
                        RootPtr->flags );
  return( ubi_trTRUE );
  } /* ubi_btKillTree */

ubi_btNodePtr ubi_btLeafNode( ubi_btNodePtr leader )
  /* ------------------------------------------------------------------------ **
   * Returns a pointer to a leaf node.
   *
   *  Input:  leader  - Pointer to a node at which to start the descent.
   *
   *  Output: A pointer to a leaf node selected in a somewhat arbitrary
   *          manner.
   *
   *  Notes:  I wrote this function because I was using splay trees as a
   *          database cache.  The cache had a maximum size on it, and I
   *          needed a way of choosing a node to sacrifice if the cache
   *          became full.  In a splay tree, less recently accessed nodes
   *          tend toward the bottom of the tree, meaning that leaf nodes
   *          are good candidates for removal.  (I really can't think of
   *          any other reason to use this function.)
   *        + In a simple binary tree or an AVL tree, the most recently
   *          added nodes tend to be nearer the bottom, making this a *bad*
   *          way to choose which node to remove from the cache.
   *        + Randomizing the traversal order is probably a good idea.  You
   *          can improve the randomization of leaf node selection by passing
   *          in pointers to nodes other than the root node each time.  A
   *          pointer to any node in the tree will do.  Of course, if you
   *          pass a pointer to a leaf node you'll get the same thing back.
   *
   * ------------------------------------------------------------------------ **
   */
  {
  ubi_btNodePtr follower = NULL;
  int           whichway = ubi_trLEFT;

  while( NULL != leader )
    {
    follower = leader;
    leader   = follower->Link[ whichway ];
    if( NULL == leader )
      {
      whichway = ubi_trRevWay( whichway );
      leader   = follower->Link[ whichway ];
      }
    }

  return( follower );
  } /* ubi_btLeafNode */

int ubi_btModuleID( int size, char *list[] )
  /* ------------------------------------------------------------------------ **
   * Returns a set of strings that identify the module.
   *
   *  Input:  size  - The number of elements in the array <list>.
   *          list  - An array of pointers of type (char *).  This array
   *                  should, initially, be empty.  This function will fill
   *                  in the array with pointers to strings.
   *  Output: The number of elements of <list> that were used.  If this value
   *          is less than <size>, the values of the remaining elements are
   *          not guaranteed.
   *
   *  Notes:  Please keep in mind that the pointers returned indicate strings
   *          stored in static memory.  Don't free() them, don't write over
   *          them, etc.  Just read them.
   * ------------------------------------------------------------------------ **
   */
  {
  if( size > 0 )
    {
    list[0] = ModuleID;
    if( size > 1 )
      list[1] = NULL;
    return( 1 );
    }
  return( 0 );
  } /* ubi_btModuleID */


/* ========================================================================== */<|MERGE_RESOLUTION|>--- conflicted
+++ resolved
@@ -27,24 +27,6 @@
  * -------------------------------------------------------------------------- **
  *
  * Log: ubi_BinTree.c,v
-<<<<<<< HEAD
- * Revision 4.1  1998/03/31 06:11:57  crh
- * Thomas Aglassinger sent E'mail pointing out errors in the
- * dereferencing of function pointers, and a missing typecast.
- * Thanks, Thomas!
- *
- * Revision 4.0  1998/03/10 03:19:22  crh
- * Added the AVL field 'balance' to the ubi_btNode structure.  This means
- * that all BinTree modules now use the same basic node structure, which
- * greatly simplifies the AVL module.
- * Decided that this was a big enough change to justify a new major revision
- * number.  3.0 was an error, so we're at 4.0.
- *
- * Revision 2.6  1998/01/24 06:27:46  crh
- * Added ubi_trCount() macro.
- *
-=======
->>>>>>> 5c818b6c
  * Revision 2.5  1997/12/23 03:56:29  crh
  * In this version, all constants & macros defined in the header file have
  * the ubi_tr prefix.  Also cleaned up anything that gcc complained about
@@ -134,13 +116,8 @@
  */
 
 static char ModuleID[] = "ubi_BinTree\n\
-<<<<<<< HEAD
-\tRevision: 4.1\n\
-\tDate: 1998/03/31 06:11:57\n\
-=======
 \tRevision: 2.5\n\
 \tDate: 1997/12/23 03:56:29\n\
->>>>>>> 5c818b6c
 \tAuthor: crh\n";
 
 /* ========================================================================== **
@@ -212,16 +189,16 @@
    * ------------------------------------------------------------------------ **
    */
   {
-  register ubi_btNodePtr tmp_p      = p;
-  ubi_btNodePtr          tmp_pp     = NULL;
-  signed char            tmp_gender = ubi_trEQUAL;
-  int                    tmp_cmp;
+  register ubi_btNodePtr tmp_p = p;
+  ubi_btNodePtr tmp_pp         = NULL;
+  int tmp_gender               = ubi_trEQUAL;
+  int tmp_cmp;
 
   while( tmp_p
      && (ubi_trEQUAL != (tmp_cmp = ubi_trAbNormal((*CmpFunc)(findme, tmp_p)))) )
     {
     tmp_pp     = tmp_p;                 /* Keep track of previous node. */
-    tmp_gender = (signed char)tmp_cmp;  /* Keep track of sex of child.  */
+    tmp_gender = tmp_cmp;               /* Keep track of sex of child.  */
     tmp_p      = tmp_p->Link[tmp_cmp];  /* Go to child. */
     }
   *parentp = tmp_pp;                /* Return results. */
@@ -939,7 +916,7 @@
 
   while( p )
     {
-    (*EachNode)( p, UserData );
+    EachNode( p, UserData );
     p = ubi_btNext( p );
     }
   return( ubi_trTRUE );
@@ -977,7 +954,7 @@
     p = q->Link[ubi_trPARENT];
     if( p )
       p->Link[ ((p->Link[ubi_trLEFT] == q)?ubi_trLEFT:ubi_trRIGHT) ] = NULL;
-    (*FreeNode)((void *)q);
+    FreeNode((void *)q);
     }
 
   (void)ubi_btInitTree( RootPtr,
