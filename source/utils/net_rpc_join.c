/* 
   Samba Unix/Linux SMB client library 
   Distributed SMB/CIFS Server Management Utility 
   Copyright (C) 2001 Andrew Bartlett (abartlet@samba.org)
   Copyright (C) Tim Potter     2001

   This program is free software; you can redistribute it and/or modify
   it under the terms of the GNU General Public License as published by
   the Free Software Foundation; either version 2 of the License, or
   (at your option) any later version.
   
   This program is distributed in the hope that it will be useful,
   but WITHOUT ANY WARRANTY; without even the implied warranty of
   MERCHANTABILITY or FITNESS FOR A PARTICULAR PURPOSE.  See the
   GNU General Public License for more details.
   
   You should have received a copy of the GNU General Public License
   along with this program; if not, write to the Free Software
   Foundation, Inc., 675 Mass Ave, Cambridge, MA 02139, USA.  */
 
#include "includes.h"
#include "utils/net.h"

/* Macro for checking RPC error codes to make things more readable */

#define CHECK_RPC_ERR(rpc, msg) \
        if (!NT_STATUS_IS_OK(result = rpc)) { \
                DEBUG(0, (msg ": %s\n", nt_errstr(result))); \
                goto done; \
        }

#define CHECK_RPC_ERR_DEBUG(rpc, debug_args) \
        if (!NT_STATUS_IS_OK(result = rpc)) { \
                DEBUG(0, debug_args); \
                goto done; \
        }

/**
 * confirm that a domain join is still valid
 *
 * @return A shell status integer (0 for success)
 *
 **/
static int net_rpc_join_ok(const char *domain)
{
	struct cli_state *cli = NULL;
	struct rpc_pipe_client *pipe_hnd = NULL;
	int retval = 1;
	NTSTATUS ret;

	/* Connect to remote machine */
	if (!(cli = net_make_ipc_connection(NET_FLAGS_ANONYMOUS | NET_FLAGS_PDC))) {
		return 1;
	}

	pipe_hnd = cli_rpc_pipe_open_schannel(cli, PI_NETLOGON,
						PIPE_AUTH_LEVEL_PRIVACY,
						domain, &ret);

	if (!pipe_hnd) {
		DEBUG(0,("Error connecting to NETLOGON pipe. Error was %s\n", nt_errstr(ret) ));
		goto done;
	}

	retval = 0;		/* Success! */
	
done:

	cli_shutdown(cli);
	return retval;
}

/**
 * Join a domain using the administrator username and password
 *
 * @param argc  Standard main() style argc
 * @param argc  Standard main() style argv.  Initial components are already
 *              stripped.  Currently not used.
 * @return A shell status integer (0 for success)
 *
 **/

int net_rpc_join_newstyle(int argc, const char **argv) 
{

	/* libsmb variables */

	struct cli_state *cli;
	TALLOC_CTX *mem_ctx;
        uint32 acb_info = ACB_WSTRUST;
	uint32 neg_flags = NETLOGON_NEG_AUTH2_FLAGS|NETLOGON_NEG_SCHANNEL;
	uint32 sec_channel_type;
	struct rpc_pipe_client *pipe_hnd = NULL;
	struct rpc_pipe_client *netlogon_schannel_pipe = NULL;

	/* rpc variables */

	POLICY_HND lsa_pol, sam_pol, domain_pol, user_pol;
	DOM_SID *domain_sid;
	uint32 user_rid;

	/* Password stuff */

	char *clear_trust_password = NULL;
	uchar pwbuf[516];
	SAM_USERINFO_CTR ctr;
	SAM_USER_INFO_24 p24;
	SAM_USER_INFO_16 p16;
	uchar md4_trust_password[16];

	/* Misc */

	NTSTATUS result;
	int retval = 1;
	char *domain;
	uint32 num_rids, *name_types, *user_rids;
	uint32 flags = 0x3e8;
	char *acct_name;
	const char *const_acct_name;

	/* check what type of join */
	if (argc >= 0) {
		sec_channel_type = get_sec_channel_type(argv[0]);
	} else {
		sec_channel_type = get_sec_channel_type(NULL);
	}

	switch (sec_channel_type) {
	case SEC_CHAN_WKSTA:
		acb_info = ACB_WSTRUST;
		break;
	case SEC_CHAN_BDC:
		acb_info = ACB_SVRTRUST;
		break;
#if 0
	case SEC_CHAN_DOMAIN:
		acb_info = ACB_DOMTRUST;
		break;
#endif
	}

	/* Make authenticated connection to remote machine */

	if (!(cli = net_make_ipc_connection(NET_FLAGS_PDC))) 
		return 1;

	if (!(mem_ctx = talloc_init("net_rpc_join_newstyle"))) {
		DEBUG(0, ("Could not initialise talloc context\n"));
		goto done;
	}

	/* Fetch domain sid */

	pipe_hnd = cli_rpc_pipe_open_noauth(cli, PI_LSARPC, &result);
	if (!pipe_hnd) {
		DEBUG(0, ("Error connecting to LSA pipe. Error was %s\n",
			nt_errstr(result) ));
		goto done;
	}


	CHECK_RPC_ERR(rpccli_lsa_open_policy(pipe_hnd, mem_ctx, True,
					  SEC_RIGHTS_MAXIMUM_ALLOWED,
					  &lsa_pol),
		      "error opening lsa policy handle");

	CHECK_RPC_ERR(rpccli_lsa_query_info_policy(pipe_hnd, mem_ctx, &lsa_pol,
						5, &domain, &domain_sid),
		      "error querying info policy");

	rpccli_lsa_close(pipe_hnd, mem_ctx, &lsa_pol);
	cli_rpc_pipe_close(pipe_hnd); /* Done with this pipe */

	/* Create domain user */
	pipe_hnd = cli_rpc_pipe_open_noauth(cli, PI_SAMR, &result);
	if (!pipe_hnd) {
		DEBUG(0, ("Error connecting to SAM pipe. Error was %s\n",
			nt_errstr(result) ));
		goto done;
	}

	CHECK_RPC_ERR(rpccli_samr_connect(pipe_hnd, mem_ctx, 
				       SEC_RIGHTS_MAXIMUM_ALLOWED,
				       &sam_pol),
		      "could not connect to SAM database");

	
	CHECK_RPC_ERR(rpccli_samr_open_domain(pipe_hnd, mem_ctx, &sam_pol,
					   SEC_RIGHTS_MAXIMUM_ALLOWED,
					   domain_sid, &domain_pol),
		      "could not open domain");

	/* Create domain user */
	acct_name = talloc_asprintf(mem_ctx, "%s$", global_myname()); 
	strlower_m(acct_name);
	const_acct_name = acct_name;

	result = rpccli_samr_create_dom_user(pipe_hnd, mem_ctx, &domain_pol,
					  acct_name, acb_info,
					  0xe005000b, &user_pol, 
					  &user_rid);

	if (!NT_STATUS_IS_OK(result) && 
	    !NT_STATUS_EQUAL(result, NT_STATUS_USER_EXISTS)) {
		d_printf("Creation of workstation account failed\n");

		/* If NT_STATUS_ACCESS_DENIED then we have a valid
		   username/password combo but the user does not have
		   administrator access. */

		if (NT_STATUS_V(result) == NT_STATUS_V(NT_STATUS_ACCESS_DENIED))
			d_printf("User specified does not have administrator privileges\n");

		goto done;
	}

	/* We *must* do this.... don't ask... */

	if (NT_STATUS_IS_OK(result)) {
		rpccli_samr_close(pipe_hnd, mem_ctx, &user_pol);
	}

	CHECK_RPC_ERR_DEBUG(rpccli_samr_lookup_names(pipe_hnd, mem_ctx,
						  &domain_pol, flags,
						  1, &const_acct_name, 
						  &num_rids,
						  &user_rids, &name_types),
			    ("error looking up rid for user %s: %s\n",
			     acct_name, nt_errstr(result)));

	if (name_types[0] != SID_NAME_USER) {
		DEBUG(0, ("%s is not a user account (type=%d)\n", acct_name, name_types[0]));
		goto done;
	}

	user_rid = user_rids[0];
		
	/* Open handle on user */

	CHECK_RPC_ERR_DEBUG(
		rpccli_samr_open_user(pipe_hnd, mem_ctx, &domain_pol,
				   SEC_RIGHTS_MAXIMUM_ALLOWED,
				   user_rid, &user_pol),
		("could not re-open existing user %s: %s\n",
		 acct_name, nt_errstr(result)));
	
	/* Create a random machine account password */

	{ 
		char *str;
		str = generate_random_str(DEFAULT_TRUST_ACCOUNT_PASSWORD_LENGTH);
		clear_trust_password = SMB_STRDUP(str);
		E_md4hash(clear_trust_password, md4_trust_password);
	}

	encode_pw_buffer(pwbuf, clear_trust_password, STR_UNICODE);

	/* Set password on machine account */

	ZERO_STRUCT(ctr);
	ZERO_STRUCT(p24);

	init_sam_user_info24(&p24, (char *)pwbuf,24);

	ctr.switch_value = 24;
	ctr.info.id24 = &p24;

	CHECK_RPC_ERR(rpccli_samr_set_userinfo(pipe_hnd, mem_ctx, &user_pol, 24, 
					    &cli->user_session_key, &ctr),
		      "error setting trust account password");

	/* Why do we have to try to (re-)set the ACB to be the same as what
	   we passed in the samr_create_dom_user() call?  When a NT
	   workstation is joined to a domain by an administrator the
	   acb_info is set to 0x80.  For a normal user with "Add
	   workstations to the domain" rights the acb_info is 0x84.  I'm
	   not sure whether it is supposed to make a difference or not.  NT
	   seems to cope with either value so don't bomb out if the set
	   userinfo2 level 0x10 fails.  -tpot */

	ZERO_STRUCT(ctr);
	ctr.switch_value = 16;
	ctr.info.id16 = &p16;

	init_sam_user_info16(&p16, acb_info);

	/* Ignoring the return value is necessary for joining a domain
	   as a normal user with "Add workstation to domain" privilege. */

<<<<<<< HEAD
	result = cli_samr_set_userinfo2(cli, mem_ctx, &user_pol, 16, 
=======
	result = rpccli_samr_set_userinfo2(pipe_hnd, mem_ctx, &user_pol, 16, 
>>>>>>> 9fc825ba
					&cli->user_session_key, &ctr);

	rpccli_samr_close(pipe_hnd, mem_ctx, &user_pol);
	cli_rpc_pipe_close(pipe_hnd); /* Done with this pipe */

	/* Now check the whole process from top-to-bottom */

	pipe_hnd = cli_rpc_pipe_open_noauth(cli, PI_NETLOGON, &result);
	if (!pipe_hnd) {
		DEBUG(0,("Error connecting to NETLOGON pipe. Error was %s\n",
			nt_errstr(result) ));
		goto done;
	}

	result = rpccli_netlogon_setup_creds(pipe_hnd,
					cli->desthost,
					domain,
					global_myname(),
                                        md4_trust_password,
                                        sec_channel_type,
                                        &neg_flags);

	if (!NT_STATUS_IS_OK(result)) {
		DEBUG(0, ("Error in domain join verification (credential setup failed): %s\n\n",
			  nt_errstr(result)));

		if ( NT_STATUS_EQUAL(result, NT_STATUS_ACCESS_DENIED) &&
		     (sec_channel_type == SEC_CHAN_BDC) ) {
			d_printf("Please make sure that no computer account\n"
				 "named like this machine (%s) exists in the domain\n",
				 global_myname());
		}

		goto done;
	}

	netlogon_schannel_pipe = cli_rpc_pipe_open_schannel_with_key(cli,
							PI_NETLOGON,
							PIPE_AUTH_LEVEL_PRIVACY,
							domain,
							pipe_hnd->dc,
							&result);

	if (!NT_STATUS_IS_OK(result)) {
		DEBUG(0, ("Error in domain join verification (schannel setup failed): %s\n\n",
			  nt_errstr(result)));

		if ( NT_STATUS_EQUAL(result, NT_STATUS_ACCESS_DENIED) &&
		     (sec_channel_type == SEC_CHAN_BDC) ) {
			d_printf("Please make sure that no computer account\n"
				 "named like this machine (%s) exists in the domain\n",
				 global_myname());
		}

		goto done;
	}

	cli_rpc_pipe_close(pipe_hnd);
	cli_rpc_pipe_close(netlogon_schannel_pipe);

	/* Now store the secret in the secrets database */

	strupper_m(domain);

	if (!secrets_store_domain_sid(domain, domain_sid)) {
		DEBUG(0, ("error storing domain sid for %s\n", domain));
		goto done;
	}

	if (!secrets_store_machine_password(clear_trust_password, domain, sec_channel_type)) {
		DEBUG(0, ("error storing plaintext domain secrets for %s\n", domain));
	}

	/* double-check, connection from scratch */
	retval = net_rpc_join_ok(domain);
	
done:

	/* Display success or failure */

	if (retval != 0) {
		fprintf(stderr,"Unable to join domain %s.\n",domain);
	} else {
		printf("Joined domain %s.\n",domain);
	}
	
	cli_shutdown(cli);

	SAFE_FREE(clear_trust_password);

	return retval;
}

/**
 * check that a join is OK
 *
 * @return A shell status integer (0 for success)
 *
 **/
int net_rpc_testjoin(int argc, const char **argv) 
{
	char *domain = smb_xstrdup(opt_target_workgroup);

	/* Display success or failure */
	if (net_rpc_join_ok(domain) != 0) {
		fprintf(stderr,"Join to domain '%s' is not valid\n",domain);
		free(domain);
		return -1;
	}

	printf("Join to '%s' is OK\n",domain);
	free(domain);
	return 0;
}<|MERGE_RESOLUTION|>--- conflicted
+++ resolved
@@ -287,11 +287,7 @@
 	/* Ignoring the return value is necessary for joining a domain
 	   as a normal user with "Add workstation to domain" privilege. */
 
-<<<<<<< HEAD
-	result = cli_samr_set_userinfo2(cli, mem_ctx, &user_pol, 16, 
-=======
 	result = rpccli_samr_set_userinfo2(pipe_hnd, mem_ctx, &user_pol, 16, 
->>>>>>> 9fc825ba
 					&cli->user_session_key, &ctr);
 
 	rpccli_samr_close(pipe_hnd, mem_ctx, &user_pol);
