/* 
   Unix SMB/CIFS implementation.

   Winbind daemon - sid related functions

   Copyright (C) Tim Potter 2000
   
   This program is free software; you can redistribute it and/or modify
   it under the terms of the GNU General Public License as published by
   the Free Software Foundation; either version 2 of the License, or
   (at your option) any later version.
   
   This program is distributed in the hope that it will be useful,
   but WITHOUT ANY WARRANTY; without even the implied warranty of
   MERCHANTABILITY or FITNESS FOR A PARTICULAR PURPOSE.  See the
   GNU General Public License for more details.
   
   You should have received a copy of the GNU General Public License
   along with this program; if not, write to the Free Software
   Foundation, Inc., 675 Mass Ave, Cambridge, MA 02139, USA.
*/

#include "includes.h"
#include "winbindd.h"

#undef DBGC_CLASS
#define DBGC_CLASS DBGC_WINBIND

/* Convert a string  */

static void lookupsid_recv(void *private_data, BOOL success,
			   const char *dom_name, const char *name,
			   enum lsa_SidType type);

void winbindd_lookupsid(struct winbindd_cli_state *state)
{
	DOM_SID sid;

	/* Ensure null termination */
	state->request.data.sid[sizeof(state->request.data.sid)-1]='\0';

	DEBUG(3, ("[%5lu]: lookupsid %s\n", (unsigned long)state->pid, 
		  state->request.data.sid));

	if (!string_to_sid(&sid, state->request.data.sid)) {
		DEBUG(5, ("%s not a SID\n", state->request.data.sid));
		request_error(state);
		return;
	}

	winbindd_lookupsid_async(state->mem_ctx, &sid, lookupsid_recv, state);
}

static void lookupsid_recv(void *private_data, BOOL success,
			   const char *dom_name, const char *name,
			   enum lsa_SidType type)
{
	struct winbindd_cli_state *state =
		talloc_get_type_abort(private_data, struct winbindd_cli_state);

	if (!success) {
		DEBUG(5, ("lookupsid returned an error\n"));
		request_error(state);
		return;
	}

	fstrcpy(state->response.data.name.dom_name, dom_name);
	fstrcpy(state->response.data.name.name, name);
	state->response.data.name.type = type;
	request_ok(state);
}

/**
 * Look up the SID for a qualified name.  
 **/

static void lookupname_recv(void *private_data, BOOL success,
			    const DOM_SID *sid, enum lsa_SidType type);

void winbindd_lookupname(struct winbindd_cli_state *state)
{
	char *name_domain, *name_user;
	char *p;

	/* Ensure null termination */
	state->request.data.name.dom_name[sizeof(state->request.data.name.dom_name)-1]='\0';

	/* Ensure null termination */
	state->request.data.name.name[sizeof(state->request.data.name.name)-1]='\0';

	/* cope with the name being a fully qualified name */
	p = strstr(state->request.data.name.name, lp_winbind_separator());
	if (p) {
		*p = 0;
		name_domain = state->request.data.name.name;
		name_user = p+1;
	} else {
		name_domain = state->request.data.name.dom_name;
		name_user = state->request.data.name.name;
	}

	DEBUG(3, ("[%5lu]: lookupname %s%s%s\n", (unsigned long)state->pid,
		  name_domain, lp_winbind_separator(), name_user));

	winbindd_lookupname_async(state->mem_ctx, name_domain, name_user,
				  lookupname_recv, state);
}

static void lookupname_recv(void *private_data, BOOL success,
			    const DOM_SID *sid, enum lsa_SidType type)
{
	struct winbindd_cli_state *state =
		talloc_get_type_abort(private_data, struct winbindd_cli_state);

	if (!success) {
		DEBUG(5, ("lookupname returned an error\n"));
		request_error(state);
		return;
	}

	sid_to_string(state->response.data.sid.sid, sid);
	state->response.data.sid.type = type;
	request_ok(state);
	return;
}

void winbindd_lookuprids(struct winbindd_cli_state *state)
{
	struct winbindd_domain *domain;
	DOM_SID domain_sid;
	
	/* Ensure null termination */
	state->request.data.sid[sizeof(state->request.data.sid)-1]='\0';

	DEBUG(10, ("lookup_rids: %s\n", state->request.data.sid));

	if (!string_to_sid(&domain_sid, state->request.data.sid)) {
		DEBUG(5, ("Could not convert %s to SID\n",
			  state->request.data.sid));
		request_error(state);
		return;
	}

	domain = find_lookup_domain_from_sid(&domain_sid);
	if (domain == NULL) {
		DEBUG(10, ("Could not find domain for name %s\n",
			   state->request.domain_name));
		request_error(state);
		return;
	}

	sendto_domain(state, domain);
}

static struct winbindd_child static_idmap_child;

void init_idmap_child(void)
{
	setup_domain_child(NULL, &static_idmap_child, "idmap");
}

struct winbindd_child *idmap_child(void)
{
	return &static_idmap_child;
}

/* Convert a sid to a uid.  We assume we only have one rid attached to the
   sid. */

static void sid2uid_recv(void *private_data, BOOL success, uid_t uid)
{
	struct winbindd_cli_state *state =
		talloc_get_type_abort(private_data, struct winbindd_cli_state);

	if (!success) {
		DEBUG(5, ("Could not convert sid %s\n",
			  state->request.data.sid));
		request_error(state);
		return;
	}

	state->response.data.uid = uid;
	request_ok(state);
}

static void sid2uid_lookupsid_recv( void *private_data, BOOL success, 
				    const char *domain_name, 
				    const char *name, 
				    enum lsa_SidType type)
{
	struct winbindd_cli_state *state =
		talloc_get_type_abort(private_data, struct winbindd_cli_state);
	DOM_SID sid;

	if (!success) {
		DEBUG(5, ("sid2uid_lookupsid_recv Could not convert get sid type for %s\n",
			  state->request.data.sid));
		request_error(state);
		return;
	}

	if ( (type!=SID_NAME_USER) && (type!=SID_NAME_COMPUTER) ) {
		DEBUG(5,("sid2uid_lookupsid_recv: Sid %s is not a user or a computer.\n", 
			 state->request.data.sid));
		request_error(state);
		return;		
	}

	if (!string_to_sid(&sid, state->request.data.sid)) {
		DEBUG(1, ("sid2uid_lookupsid_recv: Could not get convert sid %s from string\n",
			  state->request.data.sid));
		request_error(state);
		return;
	}
	
	/* always use the async interface (may block) */
	winbindd_sid2uid_async(state->mem_ctx, &sid, sid2uid_recv, state);
}

void winbindd_sid_to_uid(struct winbindd_cli_state *state)
{
	DOM_SID sid;

	/* Ensure null termination */
	state->request.data.sid[sizeof(state->request.data.sid)-1]='\0';

	DEBUG(3, ("[%5lu]: sid to uid %s\n", (unsigned long)state->pid,
		  state->request.data.sid));

	if (!string_to_sid(&sid, state->request.data.sid)) {
		DEBUG(1, ("Could not get convert sid %s from string\n",
			  state->request.data.sid));
		request_error(state);
		return;
	}

	/* Validate the SID as a user.  Hopefully this will hit cache.
	   Needed to prevent DoS by exhausting the uid allocation
	   range from random SIDs. */

	winbindd_lookupsid_async( state->mem_ctx, &sid, sid2uid_lookupsid_recv, state );
}

/* Convert a sid to a gid.  We assume we only have one rid attached to the
   sid.*/

static void sid2gid_recv(void *private_data, BOOL success, gid_t gid)
{
	struct winbindd_cli_state *state =
		talloc_get_type_abort(private_data, struct winbindd_cli_state);

	if (!success) {
		DEBUG(5, ("Could not convert sid %s\n",
			  state->request.data.sid));
		request_error(state);
		return;
	}

	state->response.data.gid = gid;
	request_ok(state);
}

static void sid2gid_lookupsid_recv( void *private_data, BOOL success, 
				    const char *domain_name, 
				    const char *name, 
				    enum lsa_SidType type)
{
	struct winbindd_cli_state *state =
		talloc_get_type_abort(private_data, struct winbindd_cli_state);
	DOM_SID sid;

	if (!success) {
<<<<<<< HEAD
		DEBUG(5, ("sid2gid_lookupsid_recv: Could not convert get sid type for %s\n",
=======
		DEBUG(5, ("sid2gid_lookupsid_recv: Could not get sid type for %s\n",
>>>>>>> 4eda9ebb
			  state->request.data.sid));
		request_error(state);
		return;
	}

	if ( (type!=SID_NAME_DOM_GRP) &&
	     (type!=SID_NAME_ALIAS) && 
	     (type!=SID_NAME_WKN_GRP) ) 
	{
		DEBUG(5,("sid2gid_lookupsid_recv: Sid %s is not a group.\n", 
			 state->request.data.sid));
		request_error(state);
		return;		
	}

	if (!string_to_sid(&sid, state->request.data.sid)) {
		DEBUG(1, ("sid2gid_lookupsid_recv: Could not get convert sid %s from string\n",
			  state->request.data.sid));
		request_error(state);
		return;
	}
	
	/* always use the async interface (may block) */
	winbindd_sid2gid_async(state->mem_ctx, &sid, sid2gid_recv, state);
}

void winbindd_sid_to_gid(struct winbindd_cli_state *state)
{
	DOM_SID sid;

	/* Ensure null termination */
	state->request.data.sid[sizeof(state->request.data.sid)-1]='\0';

	DEBUG(3, ("[%5lu]: sid to gid %s\n", (unsigned long)state->pid,
		  state->request.data.sid));

	if (!string_to_sid(&sid, state->request.data.sid)) {
		DEBUG(1, ("Could not get convert sid %s from string\n",
			  state->request.data.sid));
		request_error(state);
		return;
	}

	/* Validate the SID as a group.  Hopefully this will hit cache.
	   Needed to prevent DoS by exhausting the uid allocation
	   range from random SIDs. */

	winbindd_lookupsid_async( state->mem_ctx, &sid, sid2gid_lookupsid_recv, state );	
}

static void sids2xids_recv(void *private_data, BOOL success, void *data, int len)
{
	struct winbindd_cli_state *state =
		talloc_get_type_abort(private_data, struct winbindd_cli_state);

	if (!success) {
		DEBUG(5, ("Could not convert sids to xids\n"));
		request_error(state);
		return;
	}

	state->response.extra_data.data = data;
	state->response.length = sizeof(state->response) + len;
	request_ok(state);
}

void winbindd_sids_to_unixids(struct winbindd_cli_state *state)
{
	DEBUG(3, ("[%5lu]: sids to xids\n", (unsigned long)state->pid));

	winbindd_sids2xids_async(state->mem_ctx,
			state->request.extra_data.data,
			state->request.extra_len,
			sids2xids_recv, state);
}

static void set_mapping_recv(void *private_data, BOOL success)
{
	struct winbindd_cli_state *state =
		talloc_get_type_abort(private_data, struct winbindd_cli_state);

	if (!success) {
		DEBUG(5, ("Could not set sid mapping\n"));
		request_error(state);
		return;
	}

	request_ok(state);
}

void winbindd_set_mapping(struct winbindd_cli_state *state)
{
	struct id_map map;
	DOM_SID sid;

	DEBUG(3, ("[%5lu]: set id map\n", (unsigned long)state->pid));

	if ( ! state->privileged) {
		DEBUG(0, ("Only root is allowed to set mappings!\n"));
		request_error(state);
		return;
	}

	if (!string_to_sid(&sid, state->request.data.dual_idmapset.sid)) {
		DEBUG(1, ("Could not get convert sid %s from string\n",
			  state->request.data.sid));
		request_error(state);
		return;
	}

	map.sid = &sid;
	map.xid.id = state->request.data.dual_idmapset.id;
	map.xid.type = state->request.data.dual_idmapset.type;

	winbindd_set_mapping_async(state->mem_ctx, &map,
			set_mapping_recv, state);
}

static void set_hwm_recv(void *private_data, BOOL success)
{
	struct winbindd_cli_state *state =
		talloc_get_type_abort(private_data, struct winbindd_cli_state);

	if (!success) {
		DEBUG(5, ("Could not set sid mapping\n"));
		request_error(state);
		return;
	}

	request_ok(state);
}

void winbindd_set_hwm(struct winbindd_cli_state *state)
{
	struct unixid xid;

	DEBUG(3, ("[%5lu]: set hwm\n", (unsigned long)state->pid));

	if ( ! state->privileged) {
		DEBUG(0, ("Only root is allowed to set mappings!\n"));
		request_error(state);
		return;
	}

	xid.id = state->request.data.dual_idmapset.id;
	xid.type = state->request.data.dual_idmapset.type;

	winbindd_set_hwm_async(state->mem_ctx, &xid, set_hwm_recv, state);
}

/* Convert a uid to a sid */

static void uid2sid_recv(void *private_data, BOOL success, const char *sid)
{
	struct winbindd_cli_state *state =
		(struct winbindd_cli_state *)private_data;

	if (success) {
		DEBUG(10,("uid2sid: uid %lu has sid %s\n",
			  (unsigned long)(state->request.data.uid), sid));
		fstrcpy(state->response.data.sid.sid, sid);
		state->response.data.sid.type = SID_NAME_USER;
		request_ok(state);
		return;
	}

	request_error(state);
	return;
}

void winbindd_uid_to_sid(struct winbindd_cli_state *state)
{
	DEBUG(3, ("[%5lu]: uid to sid %lu\n", (unsigned long)state->pid, 
		  (unsigned long)state->request.data.uid));

	/* always go via the async interface (may block) */
	winbindd_uid2sid_async(state->mem_ctx, state->request.data.uid, uid2sid_recv, state);
}

/* Convert a gid to a sid */

static void gid2sid_recv(void *private_data, BOOL success, const char *sid)
{
	struct winbindd_cli_state *state =
		(struct winbindd_cli_state *)private_data;

	if (success) {
		DEBUG(10,("gid2sid: gid %lu has sid %s\n",
			  (unsigned long)(state->request.data.gid), sid));
		fstrcpy(state->response.data.sid.sid, sid);
		state->response.data.sid.type = SID_NAME_DOM_GRP;
		request_ok(state);
		return;
	}

	request_error(state);
	return;
}


void winbindd_gid_to_sid(struct winbindd_cli_state *state)
{
	DEBUG(3, ("[%5lu]: gid to sid %lu\n", (unsigned long)state->pid, 
		  (unsigned long)state->request.data.gid));

	/* always use async calls (may block) */
	winbindd_gid2sid_async(state->mem_ctx, state->request.data.gid, gid2sid_recv, state);
}

void winbindd_allocate_uid(struct winbindd_cli_state *state)
{
	if ( !state->privileged ) {
		DEBUG(2, ("winbindd_allocate_uid: non-privileged access "
			  "denied!\n"));
		request_error(state);
		return;
	}

	sendto_child(state, idmap_child());
}

enum winbindd_result winbindd_dual_allocate_uid(struct winbindd_domain *domain,
						struct winbindd_cli_state *state)
{
	struct unixid xid;

	if (!NT_STATUS_IS_OK(idmap_allocate_uid(&xid))) {
		return WINBINDD_ERROR;
	}
	state->response.data.uid = xid.id;
	return WINBINDD_OK;
}

void winbindd_allocate_gid(struct winbindd_cli_state *state)
{
	if ( !state->privileged ) {
		DEBUG(2, ("winbindd_allocate_gid: non-privileged access "
			  "denied!\n"));
		request_error(state);
		return;
	}

	sendto_child(state, idmap_child());
}

enum winbindd_result winbindd_dual_allocate_gid(struct winbindd_domain *domain,
						struct winbindd_cli_state *state)
{
	struct unixid xid;

	if (!NT_STATUS_IS_OK(idmap_allocate_gid(&xid))) {
		return WINBINDD_ERROR;
	}
	state->response.data.gid = xid.id;
	return WINBINDD_OK;
}

static void dump_maps_recv(void *private_data, BOOL success)
{
	struct winbindd_cli_state *state =
		talloc_get_type_abort(private_data, struct winbindd_cli_state);

	if (!success) {
		DEBUG(5, ("Could not dump maps\n"));
		request_error(state);
		return;
	}

	request_ok(state);
}

void winbindd_dump_maps(struct winbindd_cli_state *state)
{
	if ( ! state->privileged) {
		DEBUG(0, ("Only root is allowed to ask for an idmap dump!\n"));
		request_error(state);
		return;
	}

	DEBUG(3, ("[%5lu]: dump maps\n", (unsigned long)state->pid));

	winbindd_dump_maps_async(state->mem_ctx,
			state->request.extra_data.data,
			state->request.extra_len,
			dump_maps_recv, state);
}
<|MERGE_RESOLUTION|>--- conflicted
+++ resolved
@@ -270,11 +270,7 @@
 	DOM_SID sid;
 
 	if (!success) {
-<<<<<<< HEAD
-		DEBUG(5, ("sid2gid_lookupsid_recv: Could not convert get sid type for %s\n",
-=======
 		DEBUG(5, ("sid2gid_lookupsid_recv: Could not get sid type for %s\n",
->>>>>>> 4eda9ebb
 			  state->request.data.sid));
 		request_error(state);
 		return;
